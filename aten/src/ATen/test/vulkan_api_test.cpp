--- conflicted
+++ resolved
@@ -1905,21 +1905,13 @@
   ASSERT_TRUE(check);
 }
 
-<<<<<<< HEAD
-TEST(VulkanAPITest, cat_dim1_bat1_ch4multiple_success) {
-=======
 TEST(VulkanAPITest, cat_dim1_bat1_mult4ch_success) {
->>>>>>> 0b2f68ea
   // Guard
   if (!at::is_vulkan_available()) {
     return;
   }
 
-<<<<<<< HEAD
-  // Arrange: batch=1 and channel (multiples of 4 <-> channel %4 == 0)
-=======
   // Arrange: batch=1 and channel (a multiple of 4 <-> channel %4 == 0)
->>>>>>> 0b2f68ea
   const auto in_cpu1 = at::rand({1, 4, 221, 193}, at::device(at::kCPU).dtype(at::kFloat));
   const auto in_cpu2 = at::rand({1, 4, 221, 193}, at::device(at::kCPU).dtype(at::kFloat));
   const auto in_cpu3 = at::rand({1, 4, 221, 193}, at::device(at::kCPU).dtype(at::kFloat));
@@ -1937,8 +1929,6 @@
   ASSERT_TRUE(check);
 }
 
-<<<<<<< HEAD
-=======
 TEST(VulkanAPITest, cat_dim1_bat2_mult4ch_success) {
   // Guard
   if (!at::is_vulkan_available()) {
@@ -2012,7 +2002,6 @@
   ASSERT_TRUE(check);
 }
 
->>>>>>> 0b2f68ea
 TEST(VulkanAPITest, cat_dim2_sameheight_success) {
   // Guard
   if (!at::is_vulkan_available()) {
