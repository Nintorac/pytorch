#include <ATen/ATen.h>
#include <ATen/CPUApplyUtils.h>
#include <ATen/Dispatch.h>
#include <ATen/TensorMeta.h>
#include <ATen/NativeFunctions.h>
#include <ATen/ExpandUtils.h>

#include <ATen/native/BatchLinearAlgebra.h>
#include <ATen/native/LinearAlgebraUtils.h>
#include <ATen/native/Resize.h>
#include <ATen/native/cpu/zmath.h>
#include <ATen/Parallel.h>
#include <ATen/TensorSubclassLikeUtils.h>

#include <c10/util/irange.h>

#include <vector>

// First the required LAPACK implementations are registered here.
// A comment above the registered LAPACK routine suggest which batched
// linear algebra function uses that routine
#if AT_BUILD_WITH_LAPACK()

// getrf
extern "C" void zgetrf_(int *m, int *n, std::complex<double> *a, int *lda, int *ipiv, int *info);
extern "C" void cgetrf_(int *m, int *n, std::complex<float> *a, int *lda, int *ipiv, int *info);
extern "C" void dgetrf_(int *m, int *n, double *a, int *lda, int *ipiv, int *info);
extern "C" void sgetrf_(int *m, int *n, float *a, int *lda, int *ipiv, int *info);

// getri
extern "C" void zgetri_(int *n, std::complex<double> *a, int *lda, int *ipiv, std::complex<double> *work, int *lwork, int *info);
extern "C" void cgetri_(int *n, std::complex<float> *a, int *lda, int *ipiv, std::complex<float> *work, int *lwork, int *info);
extern "C" void dgetri_(int *n, double *a, int *lda, int *ipiv, double *work, int *lwork, int *info);
extern "C" void sgetri_(int *n, float *a, int *lda, int *ipiv, float *work, int *lwork, int *info);

// potrs
extern "C" void zpotrs_(char *uplo, int *n, int *nrhs, std::complex<double> *a, int *lda, std::complex<double> *b, int *ldb, int *info);
extern "C" void cpotrs_(char *uplo, int *n, int *nrhs, std::complex<float> *a, int *lda, std::complex<float> *b, int *ldb, int *info);
extern "C" void dpotrs_(char *uplo, int *n, int *nrhs, double *a, int *lda, double *b, int *ldb, int *info);
extern "C" void spotrs_(char *uplo, int *n, int *nrhs, float *a, int *lda, float *b, int *ldb, int *info);

// potrf
extern "C" void zpotrf_(char *uplo, int *n, std::complex<double> *a, int *lda, int *info);
extern "C" void cpotrf_(char *uplo, int *n, std::complex<float> *a, int *lda, int *info);
extern "C" void dpotrf_(char *uplo, int *n, double *a, int *lda, int *info);
extern "C" void spotrf_(char *uplo, int *n, float *a, int *lda, int *info);

// potri
extern "C" void zpotri_(char *uplo, int *n, std::complex<double> *a, int *lda, int *info);
extern "C" void cpotri_(char *uplo, int *n, std::complex<float> *a, int *lda, int *info);
extern "C" void dpotri_(char *uplo, int *n, double *a, int *lda, int *info);
extern "C" void spotri_(char *uplo, int *n, float *a, int *lda, int *info);

// sytrf
extern "C" void dsytrf_(
    char* uplo,
    int* n,
    double* a,
    int* lda,
    int* ipiv,
    double* work,
    int* lwork,
    int* info);
extern "C" void ssytrf_(
    char* uplo,
    int* n,
    float* a,
    int* lda,
    int* ipiv,
    float* work,
    int* lwork,
    int* info);
extern "C" void zsytrf_(
    char* uplo,
    int* n,
    std::complex<double>* a,
    int* lda,
    int* ipiv,
    std::complex<double>* work,
    int* lwork,
    int* info);
extern "C" void csytrf_(
    char* uplo,
    int* n,
    std::complex<float>* a,
    int* lda,
    int* ipiv,
    std::complex<float>* work,
    int* lwork,
    int* info);

// hetrf
extern "C" void zhetrf_(
    char* uplo,
    int* n,
    std::complex<double>* a,
    int* lda,
    int* ipiv,
    std::complex<double>* work,
    int* lwork,
    int* info);
extern "C" void chetrf_(
    char* uplo,
    int* n,
    std::complex<float>* a,
    int* lda,
    int* ipiv,
    std::complex<float>* work,
    int* lwork,
    int* info);

// sytrs
extern "C" void dsytrs_(
    char* uplo,
    int* n,
    int* nrhs,
    double* a,
    int* lda,
    int* ipiv,
    double* b,
    int* ldb,
    int* info);
extern "C" void ssytrs_(
    char* uplo,
    int* n,
    int* nrhs,
    float* a,
    int* lda,
    int* ipiv,
    float* b,
    int* ldb,
    int* info);
extern "C" void zsytrs_(
    char* uplo,
    int* n,
    int* nrhs,
    std::complex<double>* a,
    int* lda,
    int* ipiv,
    std::complex<double>* b,
    int* ldb,
    int* info);
extern "C" void csytrs_(
    char* uplo,
    int* n,
    int* nrhs,
    std::complex<float>* a,
    int* lda,
    int* ipiv,
    std::complex<float>* b,
    int* ldb,
    int* info);

// hetrs
extern "C" void zhetrs_(
    char* uplo,
    int* n,
    int* nrhs,
    std::complex<double>* a,
    int* lda,
    int* ipiv,
    std::complex<double>* b,
    int* ldb,
    int* info);
extern "C" void chetrs_(
    char* uplo,
    int* n,
    int* nrhs,
    std::complex<float>* a,
    int* lda,
    int* ipiv,
    std::complex<float>* b,
    int* ldb,
    int* info);

// geqrf
extern "C" void zgeqrf_(int *m, int *n, std::complex<double> *a, int *lda, std::complex<double> *tau, std::complex<double> *work, int *lwork, int *info);
extern "C" void cgeqrf_(int *m, int *n, std::complex<float> *a, int *lda, std::complex<float> *tau, std::complex<float> *work, int *lwork, int *info);
extern "C" void dgeqrf_(int *m, int *n, double *a, int *lda, double *tau, double *work, int *lwork, int *info);
extern "C" void sgeqrf_(int *m, int *n, float *a, int *lda, float *tau, float *work, int *lwork, int *info);

// orgqr
extern "C" void zungqr_(int *m, int *n, int *k, std::complex<double> *a, int *lda, std::complex<double> *tau, std::complex<double> *work, int *lwork, int *info);
extern "C" void cungqr_(int *m, int *n, int *k, std::complex<float> *a, int *lda, std::complex<float> *tau, std::complex<float> *work, int *lwork, int *info);
extern "C" void dorgqr_(int *m, int *n, int *k, double *a, int *lda, double *tau, double *work, int *lwork, int *info);
extern "C" void sorgqr_(int *m, int *n, int *k, float *a, int *lda, float *tau, float *work, int *lwork, int *info);

// ormqr
extern "C" void zunmqr_(char *side, char *trans, int *m, int *n, int *k, std::complex<double> *a, int *lda, std::complex<double> *tau, std::complex<double> *c, int *ldc, std::complex<double> *work, int *lwork, int *info);
extern "C" void cunmqr_(char *side, char *trans, int *m, int *n, int *k, std::complex<float> *a, int *lda, std::complex<float> *tau, std::complex<float> *c, int *ldc, std::complex<float> *work, int *lwork, int *info);
extern "C" void dormqr_(char *side, char *trans, int *m, int *n, int *k, double *a, int *lda, double *tau, double *c, int *ldc, double *work, int *lwork, int *info);
extern "C" void sormqr_(char *side, char *trans, int *m, int *n, int *k, float *a, int *lda, float *tau, float *c, int *ldc, float *work, int *lwork, int *info);

// syev
extern "C" void zheev_(char *jobz, char *uplo, int *n, std::complex<double> *a, int *lda, double *w, std::complex<double> *work, int *lwork, double *rwork, int *info);
extern "C" void cheev_(char *jobz, char *uplo, int *n, std::complex<float> *a, int *lda, float *w, std::complex<float> *work, int *lwork, float *rwork, int *info);
extern "C" void dsyev_(char *jobz, char *uplo, int *n, double *a, int *lda, double *w, double *work, int *lwork, int *info);
extern "C" void ssyev_(char *jobz, char *uplo, int *n, float *a, int *lda, float *w, float *work, int *lwork, int *info);

// syevd
extern "C" void zheevd_(char *jobz, char *uplo, int *n, std::complex<double> *a, int *lda, double *w, std::complex<double> *work, int *lwork, double *rwork, int *lrwork, int *iwork, int *liwork, int *info);
extern "C" void cheevd_(char *jobz, char *uplo, int *n, std::complex<float> *a, int *lda, float *w, std::complex<float> *work, int *lwork, float *rwork, int *lrwork, int *iwork, int *liwork, int *info);
extern "C" void dsyevd_(char *jobz, char *uplo, int *n, double *a, int *lda, double *w, double *work, int *lwork, int *iwork, int *liwork, int *info);
extern "C" void ssyevd_(char *jobz, char *uplo, int *n, float *a, int *lda, float *w, float *work, int *lwork, int *iwork, int *liwork, int *info);

// geev
extern "C" void dgeev_(char *jobvl, char *jobvr, int *n, double *a, int *lda, double *wr, double *wi, double* vl, int *ldvl, double *vr, int *ldvr, double *work, int *lwork, int *info);
extern "C" void sgeev_(char *jobvl, char *jobvr, int *n, float *a, int *lda, float *wr, float *wi, float* vl, int *ldvl, float *vr, int *ldvr, float *work, int *lwork, int *info);
extern "C" void cgeev_(char *jobvl, char *jobvr, int *n,
             std::complex<float> *a, int *lda,
             std::complex<float> *w,
             std::complex<float> *vl, int *ldvl,
             std::complex<float> *vr, int *ldvr,
             std::complex<float> *work, int *lwork,
             float *rwork,
             int *info);
extern "C" void zgeev_(char *jobvl, char *jobvr, int *n,
             std::complex<double> *a, int *lda,
             std::complex<double> *w,
             std::complex<double> *vl, int *ldvl,
             std::complex<double> *vr, int *ldvr,
             std::complex<double> *work, int *lwork,
             double *rwork,
             int *info);

// gesdd
extern "C" void zgesdd_(char *jobz, int *m, int *n, std::complex<double> *a, int *lda,
                        double *s, std::complex<double> *u, int *ldu, std::complex<double> *vt, int *ldvt, std::complex<double> *work, int *lwork, double *rwork, int *iwork, int *info);
extern "C" void cgesdd_(char *jobz, int *m, int *n, std::complex<float> *a, int *lda,
                        float *s, std::complex<float> *u, int *ldu, std::complex<float> *vt, int *ldvt, std::complex<float> *work, int *lwork, float *rwork, int *iwork, int *info);
extern "C" void dgesdd_(char *jobz, int *m, int *n, double *a, int *lda,
                        double *s, double *u, int *ldu, double *vt, int *ldvt, double *work, int *lwork, int *iwork, int *info);
extern "C" void sgesdd_(char *jobz, int *m, int *n, float *a, int *lda,
                        float *s, float *u, int *ldu, float *vt, int *ldvt, float *work, int *lwork, int *iwork, int *info);

// getrs
extern "C" void zgetrs_(char *trans, int *n, int *nrhs, std::complex<double> *a, int *lda, int *ipiv, std::complex<double> *b, int *ldb, int *info);
extern "C" void cgetrs_(char *trans, int *n, int *nrhs, std::complex<float> *a, int *lda, int *ipiv, std::complex<float> *b, int *ldb, int *info);
extern "C" void dgetrs_(char *trans, int *n, int *nrhs, double *a, int *lda, int *ipiv, double *b, int *ldb, int *info);
extern "C" void sgetrs_(char *trans, int *n, int *nrhs, float *a, int *lda, int *ipiv, float *b, int *ldb, int *info);

// gels
extern "C" void zgels_(char *trans, int *m, int *n, int *nrhs,
    std::complex<double> *a, int *lda, std::complex<double> *b, int *ldb,
    std::complex<double> *work, int *lwork, int *info);
extern "C" void cgels_(char *trans, int *m, int *n, int *nrhs,
    std::complex<float> *a, int *lda, std::complex<float> *b, int *ldb,
    std::complex<float> *work, int *lwork, int *info);
extern "C" void dgels_(char *trans, int *m, int *n, int *nrhs,
    double *a, int *lda, double *b, int *ldb,
    double *work, int *lwork, int *info);
extern "C" void sgels_(char *trans, int *m, int *n, int *nrhs,
    float *a, int *lda, float *b, int *ldb,
    float *work, int *lwork, int *info);

// gelsd
extern "C" void zgelsd_(int *m, int *n, int *nrhs,
    std::complex<double> *a, int *lda, std::complex<double> *b, int *ldb,
    double *s, double *rcond, int *rank,
    std::complex<double> *work, int *lwork, double *rwork, int *iwork, int *info);
extern "C" void cgelsd_(int *m, int *n, int *nrhs,
    std::complex<float> *a, int *lda, std::complex<float> *b, int *ldb,
    float *s, float *rcond, int *rank,
    std::complex<float> *work, int *lwork, float *rwork, int *iwork, int *info);
extern "C" void dgelsd_(int *m, int *n, int *nrhs,
    double *a, int *lda, double *b, int *ldb,
    double *s, double *rcond, int *rank,
    double *work, int *lwork, int *iwork, int *info);
extern "C" void sgelsd_(int *m, int *n, int *nrhs,
    float *a, int *lda, float *b, int *ldb,
    float *s, float *rcond, int *rank,
    float *work, int *lwork, int *iwork, int *info);

// gelsy
extern "C" void zgelsy_(int *m, int *n, int *nrhs,
    std::complex<double> *a, int *lda, std::complex<double> *b, int *ldb,
    int *jpvt, double *rcond, int *rank,
    std::complex<double> *work, int *lwork,
    double *rwork, int *info);
extern "C" void cgelsy_(int *m, int *n, int *nrhs,
    std::complex<float> * a, int *lda, std::complex<float> *b, int *ldb,
    int *jpvt, float *rcond, int *rank,
    std::complex<float> *work, int *lwork,
    float *rwork, int *info);
extern "C" void dgelsy_(int *m, int *n, int *nrhs,
    double *a, int *lda, double *b, int *ldb,
    int *jpvt, double *rcond, int *rank,
    double *work, int *lwork, int *info);
extern "C" void sgelsy_(int *m, int *n, int *nrhs,
    float *a, int *lda, float *b, int *ldb,
    int *jpvt, float *rcond, int *rank,
    float *work, int *lwork, int *info);

// gelss
extern "C" void zgelss_(int *m, int *n, int *nrhs,
    std::complex<double> *a, int *lda, std::complex<double> *b, int *ldb,
    double *s, double *rcond, int *rank,
    std::complex<double> *work, int *lwork,
    double *rwork, int *info);
extern "C" void cgelss_(int *m, int *n, int *nrhs,
    std::complex<float> *a, int *lda, std::complex<float> *b, int *ldb,
    float *s, float *rcond, int *rank,
    std::complex<float> *work, int *lwork,
    float *rwork, int *info);
extern "C" void dgelss_(int *m, int *n, int *nrhs,
    double *a, int *lda, double *b, int *ldb,
    double *s, double *rcond, int *rank,
    double *work, int *lwork, int *info);
extern "C" void sgelss_(int *m, int *n, int *nrhs,
    float *a, int *lda, float *b, int *ldb,
    float *s, float *rcond, int *rank,
    float *work, int *lwork, int *info);
#endif

#if AT_BUILD_WITH_BLAS()
// trsm
extern "C" void ztrsm_(char *side, char *uplo, char *trans, char *diag, int *n, int *nrhs, std::complex<double> *alpha, std::complex<double> *a, int *lda, std::complex<double> *b, int *ldb);
extern "C" void ctrsm_(char *side, char *uplo, char *trans, char *diag, int *n, int *nrhs, std::complex<float> *alpha, std::complex<float> *a, int *lda, std::complex<float> *b, int *ldb);
extern "C" void dtrsm_(char *side, char *uplo, char *trans, char *diag, int *n, int *nrhs, double *alpha, double *a, int *lda, double *b, int *ldb);
extern "C" void strsm_(char *side, char *uplo, char *trans, char *diag, int *n, int *nrhs, float *alpha, float *a, int *lda, float *b, int *ldb);
#endif

namespace at {
namespace meta {

TORCH_META_FUNC(linalg_ldl_factor_ex)
(const Tensor& self, bool hermitian, bool check_errors) {
  at::native::squareCheckInputs(self, "torch.linalg.ldl_factor_ex");
  at::native::checkFloatingOrComplex(self, "torch.linalg.ldl_factor_ex");

  auto shape = self.sizes();
  auto ndim = shape.size();

  // prefer column major strides
  auto ld_strides = at::native::batched_matrix_contiguous_strides(shape, /*f-contig=*/true);
  set_output_strided(0, shape, ld_strides, self.options(), {}); // LD

  set_output_contiguous(
      1, shape.slice(0, ndim - 1), self.options().dtype(ScalarType::Int)); // pivots

  set_output_contiguous(
      2, shape.slice(0, ndim - 2), self.options().dtype(ScalarType::Int)); // info
}

TORCH_META_FUNC(linalg_ldl_solve)
(const Tensor& LD,
 const Tensor& pivots,
 const Tensor& B,
 bool hermitian) {
  at::native::squareCheckInputs(LD, "torch.linalg.ldl_solve");
  at::native::checkFloatingOrComplex(LD, "torch.linalg.ldl_solve");
  at::native::linearSolveCheckInputs(B, LD, "torch.linalg.ldl_solve");
  TORCH_CHECK(
      B.dim() >= 2,
      "torch.linalg.ldl_solve: Expected B to have at least 2 dimensions, but it has ",
      B.dim(),
      " dimensions instead");
  auto expected_pivots_shape = LD.sizes().slice(0, LD.dim() - 1);
  TORCH_CHECK(
      expected_pivots_shape.equals(pivots.sizes()),
      "torch.linalg.ldl_solve: Expected LD.shape[:-1] and pivots.shape to be the same, but got pivots with shape ",
      pivots.sizes(),
      " instead");
  // pivots is allowed to be any integer type
  // LAPACK we use is 32-bit interface while cuSOLVER uses 64-bit interface for integers
  TORCH_CHECK(
      at::isIntegralType(pivots.scalar_type(), /*includeBool=*/false),
      "torch.linalg.ldl_solve: Expected pivots to be integers. Got ",
      pivots.scalar_type());
  TORCH_CHECK(
      LD.scalar_type() == B.scalar_type(),
      "torch.linalg.ldl_solve: ",
      "LD dtype",
      LD.scalar_type(),
      " does not match b dtype ",
      B.scalar_type());

    std::vector<int64_t> B_broadcast_size;
    std::tie(B_broadcast_size, std::ignore) = at::native::_linalg_broadcast_batch_dims(B, LD);

  // prefer column major strides
  auto result_strides = at::native::batched_matrix_contiguous_strides(B_broadcast_size, /*column_major=*/true);
  set_output_strided(0, B_broadcast_size, result_strides, B.options(), {});
}

TORCH_META_FUNC(triangular_solve)(const Tensor& self, const Tensor& A, bool upper, bool transpose, bool unitriangular) {
  TORCH_CHECK(self.dim() >= 2,
           "torch.triangular_solve: Expected b to have at least 2 dimensions, but it has ", self.dim(), " dimensions instead");
  TORCH_CHECK(A.dim() >= 2,
           "torch.triangular_solve: Expected A to have at least 2 dimensions, but it has ", A.dim(), " dimensions instead");

  at::native::linearSolveCheckInputs(self, A, "triangular_solve");

  if (A.layout() == Layout::Strided) {
    std::vector<int64_t> self_broadcast_size, A_broadcast_size;
    std::tie(self_broadcast_size, A_broadcast_size) = at::native::_linalg_broadcast_batch_dims(self, A);

    // make column major strides for BLAS
    const auto solution_strides = at::native::batched_matrix_contiguous_strides(self_broadcast_size, /*f-contig=*/true);
    set_output_raw_strided(0, self_broadcast_size, solution_strides, self.options(), {});

    // make column major strides for BLAS
    auto clone_A_strides = at::native::batched_matrix_contiguous_strides(A_broadcast_size, /*f_contig=*/true);
    set_output_raw_strided(1, A_broadcast_size, clone_A_strides, A.options(), {});
  } else if (A.layout() == Layout::SparseCsr || A.layout() == Layout::SparseBsr) {
    // no broadcasting for non-strided layout
    set_output_raw_strided(0, self.sizes(), {}, self.options(), {}); // make row major strides for Sparse BLAS
    set_output_raw_strided(1, {0}, {}, self.options(), {}); // return 0-sized tensor
  } else {
    TORCH_INTERNAL_ASSERT(false, "triangular_solve: Got an unexpected layout.");
  }
}

TORCH_META_FUNC(_linalg_solve)(const Tensor& A,
                               const Tensor& B,
                               bool left) {
  // dtype
  at::native::checkFloatingOrComplex(A, "linalg.solve");
  TORCH_CHECK(A.scalar_type() == B.scalar_type(),
              "linalg.solve: Expected A and B to have the same dtype, but found A of type ",
              A.scalar_type(), " and B of type ", B.scalar_type(), " instead");

  // NumPy compat: Two types of 'B' tensors are supported:
  // - 1D tensor or batch of 1D tensors (vector case)
  // - 2D tensor or batch of 2D tensors (matrix case)
  const bool vector_case = at::native::linalg_solve_is_vector_rhs(A, B);
  auto B_ = vector_case ? B.unsqueeze(-1) : B;

  // matrix shapes
  at::native::checkInputsSolver(A, B_, /*left=*/left, "linalg.solve");

  // Check that B can be broadcasted to the shape of A
  auto B_broad_shape = std::get<0>(at::native::_linalg_broadcast_batch_dims(B_, A));
  // We disallow the broadcasting of B as a vector when left=False as, in that case, A.shape = (*, 1, 1)
  TORCH_CHECK(left || !vector_case, "linalg.solve: Vector broadcasting of the left hand side is not supported for left=False. In this case linalg.solve is equivalent to B / A.squeeze(-1)");
  auto result_shape = vector_case ? IntArrayRef(B_broad_shape.data(), B_broad_shape.size() - 1)
                                  : B_broad_shape;
  auto result_strides = at::native::batched_matrix_contiguous_strides(result_shape, /*column_major=*/left);

  set_output_strided(0, result_shape, result_strides, B.options(), {});

  auto shape = A.sizes();
  auto ndim = shape.size();

  // LU
  auto LU_strides = at::native::batched_matrix_contiguous_strides(shape, /*f-contig*=*/true);
  set_output_strided(1, shape, LU_strides, A.options(), {});

  // Pivots
  set_output_contiguous(2, shape.slice(0, ndim - 1), A.options().dtype(kInt));
}

TORCH_META_FUNC(linalg_lu_factor_ex)(const Tensor& A, bool pivot, bool check_errors) {
  TORCH_CHECK(A.dim() >= 2, "torch.lu_factor: Expected tensor with 2 or more dimensions. Got size: ", A.sizes(), " instead");

  auto sizes = A.sizes().vec();
  const auto m = sizes.cend()[-2];
  const auto n = sizes.cend()[-1];

  // make column major strides for BLAS
  auto LU_strides = at::native::batched_matrix_contiguous_strides(sizes, /*f-contig*=*/true);
  set_output_strided(0, sizes, LU_strides, A.options(), {});

  // Set sizes to the size of pivots
  sizes.pop_back();
  sizes.back() = std::min(m, n);
  set_output_contiguous(1, sizes, A.options().dtype(kInt), {});

  // Set sizes to the size of info
  sizes.pop_back();
  set_output_contiguous(2, sizes, A.options().dtype(kInt), {});
}

TORCH_META_FUNC(linalg_lu_solve)(const Tensor& LU,
                                 const Tensor& pivots,
                                 const Tensor& B,
                                 bool left,
                                 bool adjoint) {
  // dtype
  at::native::checkFloatingOrComplex(LU, "torch.linalg.lu_solve");
  TORCH_CHECK(LU.scalar_type() == B.scalar_type(),
              "linalg.lu_solve: Expected LU and B to have the same dtype, but found LU of type ",
              LU.scalar_type(), " and B of type ", B.scalar_type(), " instead");
  TORCH_CHECK(pivots.dtype() == at::kInt,
              "linalg.lu_solve: pivots should be a Tensor of scalar type torch.int32");

  // matrix shapes
  at::native::squareCheckInputs(LU, "torch.linalg.lu_solve");
  at::native::checkInputsSolver(LU, B, left, "linalg.lu_solve");
  //
  TORCH_CHECK(LU.size(-1) == pivots.size(-1),
              "linalg.lu_solve: Number of pivots per batch should be same as the dimension of the matrix");

  // batches
  TORCH_CHECK(
      LU.sizes().slice(0, LU.dim() - 1).equals(pivots.sizes()),
      "linalg.lu_solve: Expected LU.shape[:-1] and pivots.shape to be the same, but got pivots with shape ",
      pivots.sizes(), " instead");

  // This one checks that B can be broadcasted to the shape of A
  auto B_broadcast_size = std::get<0>(at::native::_linalg_broadcast_batch_dims(B, LU));
  auto result_strides = at::native::batched_matrix_contiguous_strides(B_broadcast_size, /*column_major=*/left);

  set_output_strided(0, B_broadcast_size, result_strides, B.options(), {});
}


TORCH_META_FUNC(_linalg_svd)(const Tensor& A,
                             bool full_matrices,
                             bool compute_uv) {
  TORCH_CHECK(A.dim() >= 2, "linalg.svd: input should have at least 2 dimensions, but has ", A.dim(), " dimensions instead");

  auto sizes = A.sizes().vec();
  const auto m = sizes.cend()[-2];
  const auto n = sizes.cend()[-1];
  const auto k = std::min(m, n);

  // Prepare sizes for U
  if (compute_uv) {
    sizes.back() = full_matrices ? m : k;
    auto U_strides = at::native::batched_matrix_contiguous_strides(sizes, /*f-contig*=*/true);
    set_output_strided(0, sizes, U_strides, A.options(), {});

    // Prepare sizes for Vh
    sizes.end()[-2] = full_matrices ? n : k;
    sizes.end()[-1] = n;

    // We need to distinguish the cuSOLVER case, as the cuSOLVER algorithms we use
    // expect F-contig matrices, but they compute V rather than Vh
    const bool use_cusolver = at::native::svd_uses_cusolver(A);
    auto Vh_strides = at::native::batched_matrix_contiguous_strides(sizes, /*f-contig*=*/!use_cusolver);
    set_output_strided(2, sizes, Vh_strides, A.options(), {});
  } else {
    set_output_raw_strided(0, {0}, {}, A.options(), {});
    set_output_raw_strided(2, {0}, {}, A.options(), {});
  }

  // Prepare sizes for S. S is always real, even when A is complex.
  sizes.pop_back();
  sizes.end()[-1] = k;
  set_output_contiguous(1, sizes, A.options().dtype(c10::toRealValueType(A.scalar_type())), {});
}

TORCH_META_FUNC(lu_unpack)(const Tensor& LU, const Tensor& pivots, bool unpack_data, bool unpack_pivots) {
  TORCH_CHECK(LU.dim() >= 2, "torch.lu_unpack: Expected tensor with 2 or more dimensions. Got size: ", LU.sizes(), " instead");
  if (unpack_pivots) {
    TORCH_CHECK(pivots.scalar_type() == at::kInt,
        "torch.lu_unpack: LU_pivots is expected to be a contiguous tensor of torch.int32 dtype.\n"
        "Note: this function is intended to be used with the output produced by torch.linalg.lu_factor");
  }

  auto sizes = LU.sizes().vec();
  const auto m = sizes.cend()[-2];
  const auto n = sizes.cend()[-1];
  const auto k = std::min(m, n);

  // P.shape[-2:] == (m, m) (or size zero if pivot == False)
  sizes.end()[-1] = m;
  if (unpack_pivots) {
    set_output_raw_strided(0, sizes, {}, LU.options(), {});
  } else {
    set_output_raw_strided(0, {0}, {}, LU.options(), {});
  }

  if (unpack_data) {
    // L.shape[-2:] == (m, k)
    sizes.end()[-1] = k;
    set_output_raw_strided(1, sizes, {}, LU.options(), {});

    // U.shape[-2:] == (k, n)
    sizes.end()[-2] = k;
    sizes.end()[-1] = n;
    set_output_raw_strided(2, sizes, {}, LU.options(), {});
  } else {
    set_output_raw_strided(1, {0}, {}, LU.options(), {});
    set_output_raw_strided(2, {0}, {}, LU.options(), {});
  }
}

TORCH_META_FUNC(linalg_lu)(const Tensor& A, bool pivot) {
  TORCH_CHECK(A.dim() >= 2, "linalg.lu: Expected tensor with 2 or more dimensions. Got size: ", A.sizes(), " instead");

  auto sizes = A.sizes().vec();
  const auto m = sizes.cend()[-2];
  const auto n = sizes.cend()[-1];
  const auto k = std::min(m, n);

  // P.shape[-2:] == (m, m) (or size zero if pivot == False)
  sizes.end()[-1] = m;
  if (pivot) {
    set_output_raw_strided(0, sizes, {}, A.options(), {});
  } else {
    set_output_raw_strided(0, {0}, {}, A.options(), {});
  }

  // L.shape[-2:] == (m, k)
  sizes.end()[-1] = k;
  set_output_raw_strided(1, sizes, {}, A.options(), {});

  // U.shape[-2:] == (k, n)
  sizes.end()[-2] = k;
  sizes.end()[-1] = n;
  set_output_raw_strided(2, sizes, {}, A.options(), {});
}

} // namespace meta

namespace native {

#if AT_BUILD_WITH_LAPACK()
// Define the per-batch functions to be used in the main implementation of the batched
// linear algebra operations

template<class scalar_t>
void lapackGetri(int n, scalar_t *a, int lda, int *ipiv, scalar_t *work, int lwork, int *info);

template<class scalar_t>
void lapackCholeskySolve(char uplo, int n, int nrhs, scalar_t *a, int lda, scalar_t *b, int ldb, int *info);

template<class scalar_t, class value_t=scalar_t>
void lapackSymeig(char jobz, char uplo, int n, scalar_t *a, int lda, value_t *w, scalar_t *work, int lwork, value_t *rwork, int *info);

template<> void lapackGetri<c10::complex<double>>(int n, c10::complex<double> *a, int lda, int *ipiv, c10::complex<double> *work, int lwork, int *info) {
  zgetri_(&n, reinterpret_cast<std::complex<double>*>(a), &lda, ipiv, reinterpret_cast<std::complex<double>*>(work), &lwork, info);
}

template<> void lapackGetri<c10::complex<float>>(int n, c10::complex<float> *a, int lda, int *ipiv, c10::complex<float> *work, int lwork, int *info) {
  cgetri_(&n, reinterpret_cast<std::complex<float>*>(a), &lda, ipiv, reinterpret_cast<std::complex<float>*>(work), &lwork, info);
}

template<> void lapackGetri<double>(int n, double *a, int lda, int *ipiv, double *work, int lwork, int *info) {
  dgetri_(&n, a, &lda, ipiv, work, &lwork, info);
}

template<> void lapackGetri<float>(int n, float *a, int lda, int *ipiv, float *work, int lwork, int *info) {
  sgetri_(&n, a, &lda, ipiv, work, &lwork, info);
}

template<> void lapackLu<c10::complex<double>>(int m, int n, c10::complex<double> *a, int lda, int *ipiv, int *info) {
  zgetrf_(&m, &n, reinterpret_cast<std::complex<double>*>(a), &lda, ipiv, info);
}

template<> void lapackLu<c10::complex<float>>(int m, int n, c10::complex<float> *a, int lda, int *ipiv, int *info) {
  cgetrf_(&m, &n, reinterpret_cast<std::complex<float>*>(a), &lda, ipiv, info);
}

template<> void lapackLu<double>(int m, int n, double *a, int lda, int *ipiv, int *info) {
  dgetrf_(&m, &n, a, &lda, ipiv, info);
}

template<> void lapackLu<float>(int m, int n, float *a, int lda, int *ipiv, int *info) {
  sgetrf_(&m, &n, a, &lda, ipiv, info);
}

template<> void lapackCholeskySolve<c10::complex<double>>(char uplo, int n, int nrhs, c10::complex<double> *a, int lda, c10::complex<double> *b, int ldb, int *info) {
  zpotrs_(&uplo, &n, &nrhs, reinterpret_cast<std::complex<double>*>(a), &lda, reinterpret_cast<std::complex<double>*>(b), &ldb, info);
}

template<> void lapackCholeskySolve<c10::complex<float>>(char uplo, int n, int nrhs, c10::complex<float> *a, int lda, c10::complex<float> *b, int ldb, int *info) {
  cpotrs_(&uplo, &n, &nrhs, reinterpret_cast<std::complex<float>*>(a), &lda, reinterpret_cast<std::complex<float>*>(b), &ldb, info);
}

template<> void lapackCholeskySolve<double>(char uplo, int n, int nrhs, double *a, int lda, double *b, int ldb, int *info) {
  dpotrs_(&uplo, &n, &nrhs, a, &lda, b, &ldb, info);
}

template<> void lapackCholeskySolve<float>(char uplo, int n, int nrhs, float *a, int lda, float *b, int ldb, int *info) {
  spotrs_(&uplo, &n, &nrhs, a, &lda, b, &ldb, info);
}

template<> void lapackCholesky<c10::complex<double>>(char uplo, int n, c10::complex<double> *a, int lda, int *info) {
  zpotrf_(&uplo, &n, reinterpret_cast<std::complex<double>*>(a), &lda, info);
}

template<> void lapackCholesky<c10::complex<float>>(char uplo, int n, c10::complex<float> *a, int lda, int *info) {
  cpotrf_(&uplo, &n, reinterpret_cast<std::complex<float>*>(a), &lda, info);
}

template<> void lapackCholesky<double>(char uplo, int n, double *a, int lda, int *info) {
  dpotrf_(&uplo, &n, a, &lda, info);
}

template<> void lapackCholesky<float>(char uplo, int n, float *a, int lda, int *info) {
  spotrf_(&uplo, &n, a, &lda, info);
}

template<> void lapackCholeskyInverse<c10::complex<double>>(char uplo, int n, c10::complex<double> *a, int lda, int *info) {
  zpotri_(&uplo, &n, reinterpret_cast<std::complex<double>*>(a), &lda, info);
}

template<> void lapackCholeskyInverse<c10::complex<float>>(char uplo, int n, c10::complex<float> *a, int lda, int *info) {
  cpotri_(&uplo, &n, reinterpret_cast<std::complex<float>*>(a), &lda, info);
}

template<> void lapackCholeskyInverse<double>(char uplo, int n, double *a, int lda, int *info) {
  dpotri_(&uplo, &n, a, &lda, info);
}

template<> void lapackCholeskyInverse<float>(char uplo, int n, float *a, int lda, int *info) {
  spotri_(&uplo, &n, a, &lda, info);
}

template<> void lapackGeqrf<c10::complex<double>>(int m, int n, c10::complex<double> *a, int lda, c10::complex<double> *tau, c10::complex<double> *work, int lwork, int *info) {
  zgeqrf_(&m, &n, reinterpret_cast<std::complex<double>*>(a), &lda, reinterpret_cast<std::complex<double>*>(tau), reinterpret_cast<std::complex<double>*>(work), &lwork, info);
}

template<> void lapackGeqrf<c10::complex<float>>(int m, int n, c10::complex<float> *a, int lda, c10::complex<float> *tau, c10::complex<float> *work, int lwork, int *info) {
  cgeqrf_(&m, &n, reinterpret_cast<std::complex<float>*>(a), &lda, reinterpret_cast<std::complex<float>*>(tau), reinterpret_cast<std::complex<float>*>(work), &lwork, info);
}

template<> void lapackGeqrf<double>(int m, int n, double *a, int lda, double *tau, double *work, int lwork, int *info) {
  dgeqrf_(&m, &n, a, &lda, tau, work, &lwork, info);
}

template<> void lapackGeqrf<float>(int m, int n, float *a, int lda, float *tau, float *work, int lwork, int *info) {
  sgeqrf_(&m, &n, a, &lda, tau, work, &lwork, info);
}

template<> void lapackOrgqr<c10::complex<double>>(int m, int n, int k, c10::complex<double> *a, int lda, c10::complex<double> *tau, c10::complex<double> *work, int lwork, int *info) {
  zungqr_(&m, &n, &k, reinterpret_cast<std::complex<double>*>(a), &lda, reinterpret_cast<std::complex<double>*>(tau), reinterpret_cast<std::complex<double>*>(work), &lwork, info);
}

template<> void lapackOrgqr<c10::complex<float>>(int m, int n, int k, c10::complex<float> *a, int lda, c10::complex<float> *tau, c10::complex<float> *work, int lwork, int *info) {
  cungqr_(&m, &n, &k, reinterpret_cast<std::complex<float>*>(a), &lda, reinterpret_cast<std::complex<float>*>(tau), reinterpret_cast<std::complex<float>*>(work), &lwork, info);
}

template<> void lapackOrgqr<double>(int m, int n, int k, double *a, int lda, double *tau, double *work, int lwork, int *info) {
  dorgqr_(&m, &n, &k, a, &lda, tau, work, &lwork, info);
}

template<> void lapackOrgqr<float>(int m, int n, int k, float *a, int lda, float *tau, float *work, int lwork, int *info) {
  sorgqr_(&m, &n, &k, a, &lda, tau, work, &lwork, info);
}

template<> void lapackOrmqr<c10::complex<double>>(char side, char trans, int m, int n, int k, c10::complex<double> *a, int lda, c10::complex<double> *tau, c10::complex<double> *c, int ldc, c10::complex<double> *work, int lwork, int *info) {
  zunmqr_(&side, &trans, &m, &n, &k, reinterpret_cast<std::complex<double>*>(a), &lda, reinterpret_cast<std::complex<double>*>(tau), reinterpret_cast<std::complex<double>*>(c), &ldc, reinterpret_cast<std::complex<double>*>(work), &lwork, info);
}

template<> void lapackOrmqr<c10::complex<float>>(char side, char trans, int m, int n, int k, c10::complex<float> *a, int lda, c10::complex<float> *tau, c10::complex<float> *c, int ldc, c10::complex<float> *work, int lwork, int *info) {
  cunmqr_(&side, &trans, &m, &n, &k, reinterpret_cast<std::complex<float>*>(a), &lda, reinterpret_cast<std::complex<float>*>(tau), reinterpret_cast<std::complex<float>*>(c), &ldc, reinterpret_cast<std::complex<float>*>(work), &lwork, info);
}

template<> void lapackOrmqr<double>(char side, char trans, int m, int n, int k, double *a, int lda, double *tau, double *c, int ldc, double *work, int lwork, int *info) {
  dormqr_(&side, &trans, &m, &n, &k, a, &lda, tau, c, &ldc, work, &lwork, info);
}

template<> void lapackOrmqr<float>(char side, char trans, int m, int n, int k, float *a, int lda, float *tau, float *c, int ldc, float *work, int lwork, int *info) {
  sormqr_(&side, &trans, &m, &n, &k, a, &lda, tau, c, &ldc, work, &lwork, info);
}

template<> void lapackSymeig<c10::complex<double>, double>(char jobz, char uplo, int n, c10::complex<double> *a, int lda, double *w, c10::complex<double> *work, int lwork, double *rwork, int *info) {
  zheev_(&jobz, &uplo, &n, reinterpret_cast<std::complex<double>*>(a), &lda, w, reinterpret_cast<std::complex<double>*>(work), &lwork, rwork, info);
}

template<> void lapackSymeig<c10::complex<float>, float>(char jobz, char uplo, int n, c10::complex<float> *a, int lda, float *w, c10::complex<float> *work, int lwork, float *rwork, int *info) {
  cheev_(&jobz, &uplo, &n, reinterpret_cast<std::complex<float>*>(a), &lda, w, reinterpret_cast<std::complex<float>*>(work), &lwork, rwork, info);
}

template<> void lapackSymeig<double>(char jobz, char uplo, int n, double *a, int lda, double *w, double *work, int lwork, double* rwork, int *info) {
  (void)rwork;  // unused
  dsyev_(&jobz, &uplo, &n, a, &lda, w, work, &lwork, info);
}

template<> void lapackSymeig<float>(char jobz, char uplo, int n, float *a, int lda, float *w, float *work, int lwork, float* rwork, int *info) {
  (void)rwork;  // unused
  ssyev_(&jobz, &uplo, &n, a, &lda, w, work, &lwork, info);
}

template<> void lapackSyevd<c10::complex<double>, double>(char jobz, char uplo, int n, c10::complex<double> *a, int lda, double *w, c10::complex<double> *work, int lwork, double *rwork, int lrwork, int *iwork, int liwork, int *info) {
  zheevd_(&jobz, &uplo, &n, reinterpret_cast<std::complex<double>*>(a), &lda, w, reinterpret_cast<std::complex<double>*>(work), &lwork, rwork, &lrwork, iwork, &liwork, info);
}

template<> void lapackSyevd<c10::complex<float>, float>(char jobz, char uplo, int n, c10::complex<float> *a, int lda, float *w, c10::complex<float> *work, int lwork, float *rwork, int lrwork, int *iwork, int liwork, int *info) {
  cheevd_(&jobz, &uplo, &n, reinterpret_cast<std::complex<float>*>(a), &lda, w, reinterpret_cast<std::complex<float>*>(work), &lwork, rwork, &lrwork, iwork, &liwork, info);
}

template<> void lapackSyevd<double>(char jobz, char uplo, int n, double *a, int lda, double *w, double *work, int lwork, double *rwork, int lrwork, int *iwork, int liwork, int *info) {
  (void)rwork;  // unused
  (void)lrwork;  // unused
  dsyevd_(&jobz, &uplo, &n, a, &lda, w, work, &lwork, iwork, &liwork, info);
}

template<> void lapackSyevd<float>(char jobz, char uplo, int n, float *a, int lda, float *w, float *work, int lwork, float *rwork, int lrwork, int *iwork, int liwork, int *info) {
  (void)rwork;  // unused
  (void)lrwork;  // unused
  ssyevd_(&jobz, &uplo, &n, a, &lda, w, work, &lwork, iwork, &liwork, info);
}

template<> void lapackEig<double>(char jobvl, char jobvr, int n, double *a, int lda, double *w, double* vl, int ldvl, double *vr, int ldvr, double *work, int lwork, double *rwork, int *info) {
  // lapack [sd]geev wants to separate output arrays: wr and wi for the real
  // and imaginary parts
  double *wr = w;
  double *wi = w + n;
  (void)rwork; // unused
  dgeev_(&jobvl, &jobvr, &n, a, &lda, wr, wi, vl, &ldvl, vr, &ldvr, work, &lwork, info);
}

template<> void lapackEig<float>(char jobvl, char jobvr, int n, float *a, int lda, float *w, float* vl, int ldvl, float *vr, int ldvr, float *work, int lwork, float *rwork, int *info) {
  // lapack [sd]geev wants to separate output arrays: wr and wi for the real
  // and imaginary parts
  float *wr = w;
  float *wi = w + n;
  (void)rwork; // unused
  sgeev_(&jobvl, &jobvr, &n, a, &lda, wr, wi, vl, &ldvl, vr, &ldvr, work, &lwork, info);
}

template<> void lapackEig<c10::complex<double>, double>(char jobvl, char jobvr, int n, c10::complex<double> *a, int lda, c10::complex<double> *w, c10::complex<double> *vl, int ldvl, c10::complex<double> *vr, int ldvr, c10::complex<double> *work, int lwork, double *rwork, int *info) {
  zgeev_(&jobvl, &jobvr, &n,
         reinterpret_cast<std::complex<double>*>(a), &lda,
         reinterpret_cast<std::complex<double>*>(w),
         reinterpret_cast<std::complex<double>*>(vl), &ldvl,
         reinterpret_cast<std::complex<double>*>(vr), &ldvr,
         reinterpret_cast<std::complex<double>*>(work), &lwork,
         rwork, info);
}

template<> void lapackEig<c10::complex<float>, float>(char jobvl, char jobvr, int n, c10::complex<float> *a, int lda, c10::complex<float> *w, c10::complex<float> *vl, int ldvl, c10::complex<float> *vr, int ldvr, c10::complex<float> *work, int lwork, float *rwork, int *info) {
  cgeev_(&jobvl, &jobvr, &n,
         reinterpret_cast<std::complex<float>*>(a), &lda,
         reinterpret_cast<std::complex<float>*>(w),
         reinterpret_cast<std::complex<float>*>(vl), &ldvl,
         reinterpret_cast<std::complex<float>*>(vr), &ldvr,
         reinterpret_cast<std::complex<float>*>(work), &lwork,
         rwork, info);
}

template<> void lapackSvd<c10::complex<double>, double>(char jobz, int m, int n, c10::complex<double> *a, int lda,
                                  double *s, c10::complex<double> *u, int ldu, c10::complex<double> *vt, int ldvt, c10::complex<double> *work, int lwork, double *rwork, int *iwork, int *info) {
  zgesdd_(&jobz, &m, &n, reinterpret_cast<std::complex<double>*>(a), &lda, s, reinterpret_cast<std::complex<double>*>(u), &ldu,
          reinterpret_cast<std::complex<double>*>(vt), &ldvt, reinterpret_cast<std::complex<double>*>(work), &lwork, rwork, iwork, info);
}

template<> void lapackSvd<c10::complex<float>, float>(char jobz, int m, int n, c10::complex<float> *a, int lda,
                                 float *s, c10::complex<float> *u, int ldu, c10::complex<float> *vt, int ldvt, c10::complex<float> *work, int lwork, float *rwork, int *iwork, int *info) {
  cgesdd_(&jobz, &m, &n, reinterpret_cast<std::complex<float>*>(a), &lda, s, reinterpret_cast<std::complex<float>*>(u), &ldu,
          reinterpret_cast<std::complex<float>*>(vt), &ldvt, reinterpret_cast<std::complex<float>*>(work), &lwork, rwork, iwork, info);
}

template<> void lapackSvd<double>(char jobz, int m, int n, double *a, int lda,
                                  double *s, double *u, int ldu, double *vt, int ldvt, double *work, int lwork, double *rwork, int *iwork, int *info) {
  dgesdd_(&jobz, &m, &n, a, &lda, s, u, &ldu, vt, &ldvt, work, &lwork, iwork, info);
}

template<> void lapackSvd<float>(char jobz, int m, int n, float *a, int lda,
                                 float *s, float *u, int ldu, float *vt, int ldvt, float *work, int lwork, float *rwork, int *iwork, int *info) {
  sgesdd_(&jobz, &m, &n, a, &lda, s, u, &ldu, vt, &ldvt, work, &lwork, iwork, info);
}

template <>
void lapackLdlSymmetric<double>(
    char uplo,
    int n,
    double* a,
    int lda,
    int* ipiv,
    double* work,
    int lwork,
    int* info) {
  dsytrf_(&uplo, &n, a, &lda, ipiv, work, &lwork, info);
}

template <>
void lapackLdlSymmetric<float>(
    char uplo,
    int n,
    float* a,
    int lda,
    int* ipiv,
    float* work,
    int lwork,
    int* info) {
  ssytrf_(&uplo, &n, a, &lda, ipiv, work, &lwork, info);
}

template <>
void lapackLdlSymmetric<c10::complex<double>>(
    char uplo,
    int n,
    c10::complex<double>* a,
    int lda,
    int* ipiv,
    c10::complex<double>* work,
    int lwork,
    int* info) {
  zsytrf_(
      &uplo,
      &n,
      reinterpret_cast<std::complex<double>*>(a),
      &lda,
      ipiv,
      reinterpret_cast<std::complex<double>*>(work),
      &lwork,
      info);
}

template <>
void lapackLdlSymmetric<c10::complex<float>>(
    char uplo,
    int n,
    c10::complex<float>* a,
    int lda,
    int* ipiv,
    c10::complex<float>* work,
    int lwork,
    int* info) {
  csytrf_(
      &uplo,
      &n,
      reinterpret_cast<std::complex<float>*>(a),
      &lda,
      ipiv,
      reinterpret_cast<std::complex<float>*>(work),
      &lwork,
      info);
}

template <>
void lapackLdlHermitian<double>(
    char uplo,
    int n,
    double* a,
    int lda,
    int* ipiv,
    double* work,
    int lwork,
    int* info) {
  dsytrf_(&uplo, &n, a, &lda, ipiv, work, &lwork, info);
}

template <>
void lapackLdlHermitian<float>(
    char uplo,
    int n,
    float* a,
    int lda,
    int* ipiv,
    float* work,
    int lwork,
    int* info) {
  ssytrf_(&uplo, &n, a, &lda, ipiv, work, &lwork, info);
}

template <>
void lapackLdlHermitian<c10::complex<double>>(
    char uplo,
    int n,
    c10::complex<double>* a,
    int lda,
    int* ipiv,
    c10::complex<double>* work,
    int lwork,
    int* info) {
  zhetrf_(
      &uplo,
      &n,
      reinterpret_cast<std::complex<double>*>(a),
      &lda,
      ipiv,
      reinterpret_cast<std::complex<double>*>(work),
      &lwork,
      info);
}

template <>
void lapackLdlHermitian<c10::complex<float>>(
    char uplo,
    int n,
    c10::complex<float>* a,
    int lda,
    int* ipiv,
    c10::complex<float>* work,
    int lwork,
    int* info) {
  chetrf_(
      &uplo,
      &n,
      reinterpret_cast<std::complex<float>*>(a),
      &lda,
      ipiv,
      reinterpret_cast<std::complex<float>*>(work),
      &lwork,
      info);
}

template <>
void lapackLdlSolveSymmetric<double>(
    char uplo,
    int n,
    int nrhs,
    double* a,
    int lda,
    int* ipiv,
    double* b,
    int ldb,
    int* info) {
  dsytrs_(&uplo, &n, &nrhs, a, &lda, ipiv, b, &ldb, info);
}

template <>
void lapackLdlSolveSymmetric<float>(
    char uplo,
    int n,
    int nrhs,
    float* a,
    int lda,
    int* ipiv,
    float* b,
    int ldb,
    int* info) {
  ssytrs_(&uplo, &n, &nrhs, a, &lda, ipiv, b, &ldb, info);
}

template <>
void lapackLdlSolveSymmetric<c10::complex<double>>(
    char uplo,
    int n,
    int nrhs,
    c10::complex<double>* a,
    int lda,
    int* ipiv,
    c10::complex<double>* b,
    int ldb,
    int* info) {
  zsytrs_(
      &uplo,
      &n,
      &nrhs,
      reinterpret_cast<std::complex<double>*>(a),
      &lda,
      ipiv,
      reinterpret_cast<std::complex<double>*>(b),
      &ldb,
      info);
}

template <>
void lapackLdlSolveSymmetric<c10::complex<float>>(
    char uplo,
    int n,
    int nrhs,
    c10::complex<float>* a,
    int lda,
    int* ipiv,
    c10::complex<float>* b,
    int ldb,
    int* info) {
  csytrs_(
      &uplo,
      &n,
      &nrhs,
      reinterpret_cast<std::complex<float>*>(a),
      &lda,
      ipiv,
      reinterpret_cast<std::complex<float>*>(b),
      &ldb,
      info);
}

template <>
void lapackLdlSolveHermitian<double>(
    char uplo,
    int n,
    int nrhs,
    double* a,
    int lda,
    int* ipiv,
    double* b,
    int ldb,
    int* info) {
  dsytrs_(&uplo, &n, &nrhs, a, &lda, ipiv, b, &ldb, info);
}

template <>
void lapackLdlSolveHermitian<float>(
    char uplo,
    int n,
    int nrhs,
    float* a,
    int lda,
    int* ipiv,
    float* b,
    int ldb,
    int* info) {
  ssytrs_(&uplo, &n, &nrhs, a, &lda, ipiv, b, &ldb, info);
}

template <>
void lapackLdlSolveHermitian<c10::complex<double>>(
    char uplo,
    int n,
    int nrhs,
    c10::complex<double>* a,
    int lda,
    int* ipiv,
    c10::complex<double>* b,
    int ldb,
    int* info) {
  zhetrs_(
      &uplo,
      &n,
      &nrhs,
      reinterpret_cast<std::complex<double>*>(a),
      &lda,
      ipiv,
      reinterpret_cast<std::complex<double>*>(b),
      &ldb,
      info);
}

template <>
void lapackLdlSolveHermitian<c10::complex<float>>(
    char uplo,
    int n,
    int nrhs,
    c10::complex<float>* a,
    int lda,
    int* ipiv,
    c10::complex<float>* b,
    int ldb,
    int* info) {
  chetrs_(
      &uplo,
      &n,
      &nrhs,
      reinterpret_cast<std::complex<float>*>(a),
      &lda,
      ipiv,
      reinterpret_cast<std::complex<float>*>(b),
      &ldb,
      info);
}

template<> void lapackLuSolve<c10::complex<double>>(char trans, int n, int nrhs, c10::complex<double> *a, int lda, int *ipiv, c10::complex<double> *b, int ldb, int *info) {
  zgetrs_(&trans, &n, &nrhs, reinterpret_cast<std::complex<double>*>(a), &lda, ipiv, reinterpret_cast<std::complex<double>*>(b), &ldb, info);
}

template<> void lapackLuSolve<c10::complex<float>>(char trans, int n, int nrhs, c10::complex<float> *a, int lda, int *ipiv, c10::complex<float> *b, int ldb, int *info) {
  cgetrs_(&trans, &n, &nrhs, reinterpret_cast<std::complex<float>*>(a), &lda, ipiv, reinterpret_cast<std::complex<float>*>(b), &ldb, info);
}

template<> void lapackLuSolve<double>(char trans, int n, int nrhs, double *a, int lda, int *ipiv, double *b, int ldb, int *info) {
  dgetrs_(&trans, &n, &nrhs, a, &lda, ipiv, b, &ldb, info);
}

template<> void lapackLuSolve<float>(char trans, int n, int nrhs, float *a, int lda, int *ipiv, float *b, int ldb, int *info) {
  sgetrs_(&trans, &n, &nrhs, a, &lda, ipiv, b, &ldb, info);
}

template<> void lapackGels<c10::complex<double>>(
    char trans, int m, int n, int nrhs,
    c10::complex<double> *a, int lda, c10::complex<double> *b, int ldb,
    c10::complex<double> *work, int lwork, int *info) {
  zgels_(&trans, &m, &n, &nrhs,
      reinterpret_cast<std::complex<double>*>(a), &lda,
      reinterpret_cast<std::complex<double>*>(b), &ldb,
      reinterpret_cast<std::complex<double>*>(work), &lwork, info);
}

template<> void lapackGels<c10::complex<float>>(
    char trans, int m, int n, int nrhs,
    c10::complex<float> *a, int lda, c10::complex<float> *b, int ldb,
    c10::complex<float> *work, int lwork, int *info) {
  cgels_(&trans, &m, &n, &nrhs,
      reinterpret_cast<std::complex<float>*>(a), &lda,
      reinterpret_cast<std::complex<float>*>(b), &ldb,
      reinterpret_cast<std::complex<float>*>(work), &lwork, info);
}

template<> void lapackGels<double>(
    char trans, int m, int n, int nrhs,
    double *a, int lda, double *b, int ldb,
    double *work, int lwork, int *info) {
  dgels_(&trans, &m, &n, &nrhs,
      a, &lda, b, &ldb, work, &lwork, info);
}

template<> void lapackGels<float>(
    char trans, int m, int n, int nrhs,
    float *a, int lda, float *b, int ldb,
    float *work, int lwork, int *info) {
  sgels_(&trans, &m, &n, &nrhs,
      a, &lda, b, &ldb, work, &lwork, info);
}

template<> void lapackGelsd<c10::complex<double>, double>(
    int m, int n, int nrhs,
    c10::complex<double> *a, int lda, c10::complex<double> *b, int ldb,
    double *s, double rcond, int *rank,
    c10::complex<double> *work, int lwork,
    double *rwork, int *iwork, int *info) {
  zgelsd_(&m, &n, &nrhs,
      reinterpret_cast<std::complex<double>*>(a), &lda,
      reinterpret_cast<std::complex<double>*>(b), &ldb,
      s, &rcond, rank,
      reinterpret_cast<std::complex<double>*>(work), &lwork,
      rwork, iwork, info);
}

template<> void lapackGelsd<c10::complex<float>, float>(
    int m, int n, int nrhs,
    c10::complex<float> *a, int lda, c10::complex<float> *b, int ldb,
    float *s, float rcond, int *rank,
    c10::complex<float> *work, int lwork,
    float *rwork, int *iwork, int *info) {
  cgelsd_(&m, &n, &nrhs,
      reinterpret_cast<std::complex<float>*>(a), &lda,
      reinterpret_cast<std::complex<float>*>(b), &ldb,
      s, &rcond, rank,
      reinterpret_cast<std::complex<float>*>(work), &lwork,
      rwork, iwork, info);
}

template<> void lapackGelsd<double>(
    int m, int n, int nrhs,
    double *a, int lda, double *b, int ldb,
    double *s, double rcond, int *rank,
    double *work, int lwork,
    double *rwork, int *iwork, int *info) {
  dgelsd_(&m, &n, &nrhs,
      a, &lda, b, &ldb,
      s, &rcond, rank,
      work, &lwork, iwork, info);
}

template<> void lapackGelsd<float>(
    int m, int n, int nrhs,
    float *a, int lda, float *b, int ldb,
    float *s, float rcond, int *rank,
    float *work, int lwork,
    float *rwork, int *iwork, int *info) {
  sgelsd_(&m, &n, &nrhs,
      a, &lda, b, &ldb,
      s, &rcond, rank,
      work, &lwork, iwork, info);
}

template<> void lapackGelsy<c10::complex<double>, double>(
    int m, int n, int nrhs,
    c10::complex<double> *a, int lda, c10::complex<double> *b, int ldb,
    int *jpvt, double rcond, int *rank,
    c10::complex<double> *work, int lwork, double *rwork, int *info) {
  zgelsy_(&m, &n, &nrhs,
      reinterpret_cast<std::complex<double>*>(a), &lda,
      reinterpret_cast<std::complex<double>*>(b), &ldb,
      jpvt, &rcond, rank,
      reinterpret_cast<std::complex<double>*>(work), &lwork,
      rwork, info);
}

template<> void lapackGelsy<c10::complex<float>, float>(
    int m, int n, int nrhs,
    c10::complex<float> *a, int lda, c10::complex<float> *b, int ldb,
    int *jpvt, float rcond, int *rank,
    c10::complex<float> *work, int lwork, float *rwork, int *info) {
  cgelsy_(&m, &n, &nrhs,
      reinterpret_cast<std::complex<float>*>(a), &lda,
      reinterpret_cast<std::complex<float>*>(b), &ldb,
      jpvt, &rcond, rank,
      reinterpret_cast<std::complex<float>*>(work), &lwork,
      rwork, info);
}

template<> void lapackGelsy<double>(
    int m, int n, int nrhs,
    double *a, int lda, double *b, int ldb,
    int *jpvt, double rcond, int *rank,
    double *work, int lwork, double *rwork, int *info) {
  dgelsy_(&m, &n, &nrhs,
      a, &lda, b, &ldb,
      jpvt, &rcond, rank,
      work, &lwork, info);
}

template<> void lapackGelsy<float>(
    int m, int n, int nrhs,
    float *a, int lda, float *b, int ldb,
    int *jpvt, float rcond, int *rank,
    float *work, int lwork, float *rwork, int *info) {
  sgelsy_(&m, &n, &nrhs,
      a, &lda, b, &ldb,
      jpvt, &rcond, rank,
      work, &lwork, info);
}

template<> void lapackGelss<c10::complex<double>, double>(
    int m, int n, int nrhs,
    c10::complex<double> *a, int lda, c10::complex<double> *b, int ldb,
    double *s, double rcond, int *rank,
    c10::complex<double> *work, int lwork,
    double *rwork, int *info
    ) {
  zgelss_(&m, &n, &nrhs,
      reinterpret_cast<std::complex<double>*>(a), &lda,
      reinterpret_cast<std::complex<double>*>(b), &ldb,
      s, &rcond, rank,
      reinterpret_cast<std::complex<double>*>(work), &lwork,
      rwork, info);
}

template<> void lapackGelss<c10::complex<float>, float>(
    int m, int n, int nrhs,
    c10::complex<float> *a, int lda, c10::complex<float> *b, int ldb,
    float *s, float rcond, int *rank,
    c10::complex<float> *work, int lwork,
    float *rwork, int *info
    ) {
  cgelss_(&m, &n, &nrhs,
      reinterpret_cast<std::complex<float>*>(a), &lda,
      reinterpret_cast<std::complex<float>*>(b), &ldb,
      s, &rcond, rank,
      reinterpret_cast<std::complex<float>*>(work), &lwork,
      rwork, info);
}

template<> void lapackGelss<double>(
    int m, int n, int nrhs,
    double *a, int lda, double *b, int ldb,
    double *s, double rcond, int *rank,
    double *work, int lwork,
    double *rwork, int *info) {
  dgelss_(&m, &n, &nrhs,
      a, &lda, b, &ldb,
      s, &rcond, rank,
      work, &lwork, info);
}

template<> void lapackGelss<float>(
    int m, int n, int nrhs,
    float *a, int lda, float *b, int ldb,
    float *s, float rcond, int *rank,
    float *work, int lwork,
    float *rwork, int *info) {
  sgelss_(&m, &n, &nrhs,
      a, &lda, b, &ldb,
      s, &rcond, rank,
      work, &lwork, info);
}
#endif

#if AT_BUILD_WITH_BLAS()
template<> void blasTriangularSolve<c10::complex<double>>(char side, char uplo, char trans, char diag, int n, int nrhs, c10::complex<double> *a, int lda, c10::complex<double> *b, int ldb) {
  std::complex<double> one{1., 0.};
  ztrsm_(&side, &uplo, &trans, &diag, &n, &nrhs, &one, reinterpret_cast<std::complex<double>*>(a), &lda, reinterpret_cast<std::complex<double>*>(b), &ldb);
}

template<> void blasTriangularSolve<c10::complex<float>>(char side, char uplo, char trans, char diag, int n, int nrhs, c10::complex<float> *a, int lda, c10::complex<float> *b, int ldb) {
  std::complex<float> one{1.f, 0.f};
  ctrsm_(&side, &uplo, &trans, &diag, &n, &nrhs, &one, reinterpret_cast<std::complex<float>*>(a), &lda, reinterpret_cast<std::complex<float>*>(b), &ldb);
}

template<> void blasTriangularSolve<double>(char side, char uplo, char trans, char diag, int n, int nrhs, double *a, int lda, double *b, int ldb) {
  auto one = 1.;
  dtrsm_(&side, &uplo, &trans, &diag, &n, &nrhs, &one, a, &lda, b, &ldb);
}

template<> void blasTriangularSolve<float>(char side, char uplo, char trans, char diag, int n, int nrhs, float *a, int lda, float *b, int ldb) {
  auto one = 1.f;
  strsm_(&side, &uplo, &trans, &diag, &n, &nrhs, &one, a, &lda, b, &ldb);
}
#endif

void _linalg_check_errors(
    const Tensor& info,
    const c10::string_view api_name,
    bool is_matrix) {
  if (is_matrix) {
    singleCheckErrors(info.item<int64_t>(), api_name);
  } else {
    batchCheckErrors(info, api_name);
  }
}

bool _requires_fw_or_bw_grad(const Tensor& input) {
  return ((at::GradMode::is_enabled() && input.requires_grad())
          || input._fw_grad(/*level */ 0).defined());
}

// ~~~~~~~~~~~~~~~~~~~~~~~~~~~~~~~~~ inverse ~~~~~~~~~~~~~~~~~~~~~~~~~~~~~~~~~~~~
/*
Computes the inverse of n-by-n matrix 'self'
This is an in-place routine, it overwrites the content of 'self'.
'infos_lu' and 'infos_getri' are int Tensors containing error codes for each matrix in the batched input.
'infos_lu' is for holding lapackLU errors, and 'infos_getri' is for holding lapackGetri errors.
For more information see LAPACK's documentation for GETRI and GETRF routines.
*/
template <typename scalar_t>
static void apply_inverse(Tensor& self, Tensor& infos_lu, Tensor& infos_getri) {
#if !AT_BUILD_WITH_LAPACK()
  AT_ERROR("inverse: LAPACK library not found in compilation");
#else
  using value_t = typename c10::scalar_value_type<scalar_t>::type;
  auto self_data = self.data_ptr<scalar_t>();
  auto self_matrix_stride = matrixStride(self);
  auto batch_size = batchCount(self);
  auto n = self.size(-2);
  auto lda = std::max<int64_t>(1, n);

  auto ipiv = at::empty({lda}, self.options().dtype(kInt));
  auto ipiv_data = ipiv.data_ptr<int>();
  auto infos_lu_data = infos_lu.data_ptr<int>();
  auto infos_getri_data = infos_getri.data_ptr<int>();

  // NOLINTNEXTLINE(cppcoreguidelines-init-variables)
  int info;
  // Run once, first to get the optimum work size
  // Since we deal with batches of matrices with the same dimensions, doing this outside
  // the loop saves (batch_size - 1) workspace queries which would provide the same result
  // and (batch_size - 1) calls to allocate and deallocate workspace using at::empty()
  int lwork = -1;
  scalar_t wkopt;
  lapackGetri<scalar_t>(n, self_data, lda, ipiv_data, &wkopt, lwork, &info);
  lwork = std::max<int>(1, real_impl<scalar_t, value_t>(wkopt));
  Tensor work = at::empty({lwork}, self.options());
  auto work_data = work.data_ptr<scalar_t>();

  for (const auto i : c10::irange(batch_size)) {
    scalar_t* self_working_ptr = &self_data[i * self_matrix_stride];
    int* info_lu_working_ptr = &infos_lu_data[i];
    lapackLu<scalar_t>(n, n, self_working_ptr, lda, ipiv_data, info_lu_working_ptr);

    // now compute the actual inverse
    int* info_getri_working_ptr = &infos_getri_data[i];
    lapackGetri<scalar_t>(n, self_working_ptr, lda, ipiv_data, work_data, lwork, info_getri_working_ptr);
  }
#endif
}

Tensor inverse(const Tensor &self) {
  if (self.numel() == 0) {
    return at::empty_like(self);
  }
  return at::linalg_inv(self);
}

Tensor& inverse_out(const Tensor &self, Tensor &result) {
  at::linalg_inv_out(result, self);
  return result;
}

// This is a type dispatching helper function for 'apply_inverse'
Tensor& _linalg_inv_out_helper_cpu(Tensor &result, Tensor& infos_lu, Tensor& infos_getri) {
  // This function calculates the inverse matrix in-place
  // result should be in column major order and contain matrices to invert
  // the content of result is overwritten by 'apply_inverse'
  AT_DISPATCH_FLOATING_AND_COMPLEX_TYPES(result.scalar_type(), "linalg_inv_out_cpu", [&]{
    apply_inverse<scalar_t>(result, infos_lu, infos_getri);
  });
  return result;
}

// Computes the inverse matrix of 'input', it is saved to 'result' in-place
// LAPACK/MAGMA/cuSOLVER error codes are saved in 'infos' tensors, they are not checked here
static Tensor& linalg_inv_out_info(Tensor& result, Tensor& infos_lu, Tensor& infos_getri, const Tensor& input) {
  squareCheckInputs(input, "linalg.inv");
  checkSameDevice("linalg.inv", result, input);
  checkLinalgCompatibleDtype("linalg.inv", result, input);

  TORCH_INTERNAL_ASSERT_DEBUG_ONLY(infos_lu.scalar_type() == kInt);
  TORCH_INTERNAL_ASSERT_DEBUG_ONLY(infos_getri.scalar_type() == kInt);

  TORCH_INTERNAL_ASSERT_DEBUG_ONLY(infos_lu.device() == input.device());
  TORCH_INTERNAL_ASSERT_DEBUG_ONLY(infos_getri.device() == input.device());

  bool result_input_same_type = (result.scalar_type() == input.scalar_type());
  bool result_equal_expected_shape = result.sizes().equals(input.sizes());
  bool is_batched_column_major = false;
  if (result.dim() >= 2) {
    is_batched_column_major = result.mT().is_contiguous();
  }

  // if result is not empty and not in batched column major format
  bool copy_needed = (result.numel() != 0 && !is_batched_column_major);
  copy_needed |= !result_input_same_type;  // or result does not have the same dtype as input
  copy_needed |= (result.numel() != 0 && !result_equal_expected_shape); // or result does not have the expected shape
  // we have to allocate a temporary tensor

  // similar conditions for infos_lu and infos_getri tensors
  auto expected_info_shape = IntArrayRef(input.sizes().cbegin(), input.sizes().cend() - 2); // input.shape[:-2]
  copy_needed |= (infos_lu.numel() != 0 && !infos_lu.is_contiguous());
  copy_needed |= (infos_lu.numel() != 0 && !(infos_lu.sizes().equals(expected_info_shape)));

  copy_needed |= (infos_getri.numel() != 0 && !infos_getri.is_contiguous());
  copy_needed |= (infos_getri.numel() != 0 && !(infos_getri.sizes().equals(expected_info_shape)));

  if (copy_needed) {
    Tensor result_tmp = at::empty(input.sizes(), input.options());
    result_tmp.transpose_(-2, -1);
    Tensor infos_lu_tmp = at::zeros({expected_info_shape}, input.options().dtype(kInt));
    Tensor infos_getri_tmp = at::zeros({expected_info_shape}, input.options().dtype(kInt));

    result_tmp = linalg_inv_out_info(result_tmp, infos_lu_tmp, infos_getri_tmp, input);

    at::native::resize_output(result, result_tmp.sizes());
    result.copy_(result_tmp);
    at::native::resize_output(infos_lu, infos_lu_tmp.sizes());
    infos_lu.copy_(infos_lu_tmp);
    at::native::resize_output(infos_getri, infos_getri_tmp.sizes());
    infos_getri.copy_(infos_getri_tmp);
    return result;
  }
  // else  use result's storage directly

  // if result has no elements we can modify it
  if (result.numel() == 0) {
    at::native::resize_as_(result, input.mT(), MemoryFormat::Contiguous);
    result.transpose_(-2, -1);
  }

  TORCH_INTERNAL_ASSERT_DEBUG_ONLY(result.sizes().equals(input.sizes()));
  TORCH_INTERNAL_ASSERT_DEBUG_ONLY(result.scalar_type() == input.scalar_type());
  TORCH_INTERNAL_ASSERT_DEBUG_ONLY(result.device() == input.device());

  // result tensor must be in batched column major order (Fortran contiguous)
  TORCH_INTERNAL_ASSERT_DEBUG_ONLY(result.mT().is_contiguous());

  // if info has no elements we can modify it
  if (infos_lu.numel() == 0) {
    infos_lu.resize_(expected_info_shape);
    infos_lu.fill_(0);
  }
  if (infos_getri.numel() == 0) {
    infos_getri.resize_(expected_info_shape);
    infos_getri.fill_(0);
  }

  // info tensors must be contiguous
  TORCH_INTERNAL_ASSERT_DEBUG_ONLY(infos_lu.is_contiguous());
  TORCH_INTERNAL_ASSERT_DEBUG_ONLY(infos_lu.sizes().equals(expected_info_shape));
  TORCH_INTERNAL_ASSERT_DEBUG_ONLY(infos_getri.is_contiguous());
  TORCH_INTERNAL_ASSERT_DEBUG_ONLY(infos_getri.sizes().equals(expected_info_shape));

  // _linalg_inv_out_helper_ (apply_inverse) performs calculations in-place and result must be a copy of input
  result.copy_(input);

  // TODO: Replace this helper with DECLARE/DEFINE_DISPATCH
  result = at::_linalg_inv_out_helper_(result, infos_lu, infos_getri);
  return result;
}

// Computes the inverse matrix of 'input', it is saved to 'result' in-place
Tensor& linalg_inv_out(const Tensor &input, Tensor &result) {
  auto info_shape = IntArrayRef(input.sizes().cbegin(), input.sizes().cend() - 2); // input.shape[:-2]
  auto infos_lu = at::zeros({info_shape}, input.options().dtype(kInt));
  auto infos_getri = at::zeros({info_shape}, input.options().dtype(kInt));
  result = linalg_inv_out_info(result, infos_lu, infos_getri, input);

  // Now check LAPACK/MAGMA/cuSOLVER error codes
  at::_linalg_check_errors(infos_lu, "linalg.inv", result.dim() == 2);
  at::_linalg_check_errors(infos_getri, "linalg.inv", result.dim() == 2);
  return result;
}

// Computes the inverse matrix of 'input'
Tensor linalg_inv(const Tensor &input) {
  Tensor result, info;
  std::tie(result, info) = at::linalg_inv_ex(input, /*check_errors=*/false);

  // we pass check_errors=false above and do the check here
  // so that the name of the function is correct in the error message
  at::_linalg_check_errors(info, "torch.linalg.inv", input.dim() == 2);
  return result;
}

std::tuple<Tensor&, Tensor&> linalg_inv_ex_out(const Tensor& input, bool check_errors, Tensor& inverse, Tensor& info) {
  squareCheckInputs(input, "linalg.inv_ex");
  ScalarType info_output_type = ScalarType::Int;
  TORCH_CHECK(
      info.scalar_type() == info_output_type,
      "torch.linalg.inv_ex: ",
      "Expected info to have ", info_output_type, " dtype, but got info with dtype ", info.scalar_type());

  // provided `info` tensor is used to save the information about the LU decomposition of `input`
  // in addition current implementation requires a separate tensor
  // for saving the information about the inversion process after the LU decomposition
  auto expected_info_shape = IntArrayRef(input.sizes().cbegin(), input.sizes().cend() - 2); // input.shape[:-2]
  auto info_inversion = at::zeros({expected_info_shape}, input.options().dtype(kInt));

  linalg_inv_out_info(inverse, info, info_inversion, input);

  if (check_errors) {
    at::_linalg_check_errors(info, "torch.linalg.inv_ex", input.dim() == 2);
  }

  return std::tuple<Tensor&, Tensor&>(inverse, info);
}

std::tuple<Tensor, Tensor> linalg_inv_ex(const Tensor& input, bool check_errors) {
  squareCheckInputs(input, "linalg.inv_ex");
  Tensor inverse = at::empty(input.sizes(), input.options(), MemoryFormat::Contiguous);
  inverse.transpose_(-2, -1); // make `inverse` tensor with batched column major format
  auto info_shape = IntArrayRef(input.sizes().cbegin(), input.sizes().cend() - 2); // input.shape[:-2]
  Tensor info = at::zeros({info_shape}, input.options().dtype(kInt));
  std::tie(inverse, info) = at::native::linalg_inv_ex_out(input, check_errors, inverse, info);
  return std::make_tuple(inverse, info);
}

// ~~~~~~~~~~~~~~~~~~~~~~~~~~~~~~ cholesky_solve ~~~~~~~~~~~~~~~~~~~~~~~~~~~~~~~~~

template<typename scalar_t>
static void apply_cholesky_solve(Tensor& b, Tensor& A, bool upper, std::vector<int64_t>& infos) {
#if !AT_BUILD_WITH_LAPACK()
  AT_ERROR("cholesky_solve: LAPACK library not found in compilation");
#else
  char uplo = upper ? 'U' : 'L';

  auto A_data = A.data_ptr<scalar_t>();
  auto b_data = b.data_ptr<scalar_t>();
  auto A_mat_stride = matrixStride(A);
  auto b_mat_stride = matrixStride(b);
  auto batch_size = batchCount(A);
  auto n = A.size(-2);
  auto ldab = std::max<int64_t>(1, n);
  auto nrhs = b.size(-1);

  // NOLINTNEXTLINE(cppcoreguidelines-init-variables)
  int info;
  for (const auto i : c10::irange(batch_size)) {
    scalar_t* A_working_ptr = &A_data[i * A_mat_stride];
    scalar_t* b_working_ptr = &b_data[i * b_mat_stride];
    lapackCholeskySolve<scalar_t>(uplo, n, nrhs, A_working_ptr, ldab, b_working_ptr, ldab, &info);
    infos[i] = info;
    if (info != 0) {
      return;
    }
  }
#endif
}

Tensor _cholesky_solve_helper_cpu(const Tensor& self, const Tensor& A, bool upper) {
  auto self_working_copy = cloneBatchedColumnMajor(self);
  auto A_working_copy = cloneBatchedColumnMajor(A);
  std::vector<int64_t> infos(batchCount(self), 0);
  AT_DISPATCH_FLOATING_AND_COMPLEX_TYPES(self.scalar_type(), "cholesky_solve_cpu", [&]{
    apply_cholesky_solve<scalar_t>(self_working_copy, A_working_copy, upper, infos);
  });

  if (self.dim() > 2) {
    batchCheckErrors(infos, "cholesky_solve_cpu");
  } else {
    singleCheckErrors(infos[0], "cholesky_solve_cpu");
  }
  return self_working_copy;
}

// Supports arbitrary batch dimensions for self and A
Tensor cholesky_solve(const Tensor& self, const Tensor& A, bool upper) {
  TORCH_CHECK(self.dim() >= 2,
           "b should have at least 2 dimensions, but has ", self.dim(), " dimensions instead");
  TORCH_CHECK(A.dim() >= 2,
           "u should have at least 2 dimensions, but has ", A.dim(), " dimensions instead");
  Tensor self_broadcasted, A_broadcasted;
  std::tie(self_broadcasted, A_broadcasted) = _linalg_broadcast_batch_dims(self, A, "cholesky_solve");
  return at::_cholesky_solve_helper(self_broadcasted, A_broadcasted, upper);
}

Tensor& cholesky_solve_out(const Tensor& self, const Tensor& A, bool upper, Tensor& result) {
  checkSameDevice("cholesky_solve", result, self);
  checkLinalgCompatibleDtype("cholesky_solve", result, self);
  Tensor result_tmp = at::cholesky_solve(self, A, upper);
  at::native::resize_output(result, result_tmp.sizes());
  result.copy_(result_tmp);
  return result;
}

// ~~~~~~~~~~~~~~~~~~~~~~~~~~~~~~~~~ cholesky ~~~~~~~~~~~~~~~~~~~~~~~~~~~~~~~~~~~~

DEFINE_DISPATCH(cholesky_stub);

Tensor cholesky(const Tensor &self, bool upper) {
   TORCH_WARN_ONCE(
    "torch.cholesky is deprecated in favor of torch.linalg.cholesky and will be ",
    "removed in a future PyTorch release.\n",
    "L = torch.cholesky(A)\n",
    "should be replaced with\n",
    "L = torch.linalg.cholesky(A)\n",
    "and\n"
    "U = torch.cholesky(A, upper=True)\n",
    "should be replaced with\n",
    "U = torch.linalg.cholesky(A).mH().\n"
    "This transform will produce equivalent results for all valid (symmetric positive definite) inputs."
  );
  if (self.numel() == 0) {
    return at::empty_like(self, LEGACY_CONTIGUOUS_MEMORY_FORMAT);
  }
  squareCheckInputs(self, "cholesky");

  auto raw_cholesky_output = cloneBatchedColumnMajor(self);
  auto info_shape = IntArrayRef(
      self.sizes().cbegin(), self.sizes().cend() - 2); // self.shape[:-2]
  auto info = at::empty({info_shape}, self.options().dtype(kInt));

  // fill the raw_cholesky_output with the result
  cholesky_stub(self.device().type(), raw_cholesky_output, info, upper);

  at::_linalg_check_errors(info, "cholesky", self.dim() == 2);

  if (upper) {
    return raw_cholesky_output.triu_();
  } else {
    return raw_cholesky_output.tril_();
  }
}

Tensor& cholesky_out(const Tensor &self, bool upper, Tensor &result) {
   TORCH_WARN_ONCE(
    "torch.cholesky is deprecated in favor of torch.linalg.cholesky and will be ",
    "removed in a future PyTorch release.\n",
    "L = torch.cholesky(A)\n",
    "should be replaced with\n",
    "L = torch.linalg.cholesky(A)\n",
    "and\n"
    "U = torch.cholesky(A, upper=True)\n",
    "should be replaced with\n",
    "U = torch.linalg.cholesky(A).mH().\n"
    "This transform will produce equivalent results for all valid (symmetric positive definite) inputs."
  );
  checkSameDevice("cholesky", result, self);
  checkLinalgCompatibleDtype("cholesky", result, self);
  Tensor result_tmp = at::cholesky(self, upper);
  at::native::resize_output(result, result_tmp.sizes());
  result.copy_(result_tmp);
  return result;
}

void linalg_cholesky_out_info(const Tensor& input, const Tensor& result, const Tensor& info, bool upper) {
  TORCH_INTERNAL_ASSERT_DEBUG_ONLY(input.dim() >= 2);
  TORCH_INTERNAL_ASSERT_DEBUG_ONLY(input.size(-1) == input.size(-2));

  TORCH_INTERNAL_ASSERT_DEBUG_ONLY(result.scalar_type() == input.scalar_type());
  TORCH_INTERNAL_ASSERT_DEBUG_ONLY(result.device() == input.device());

  TORCH_INTERNAL_ASSERT_DEBUG_ONLY(info.scalar_type() == at::kInt);
  TORCH_INTERNAL_ASSERT_DEBUG_ONLY(info.device() == input.device());

  // if result has no elements we can modify it
  if (result.numel() == 0) {
    at::native::resize_as_(result, input.mT(), MemoryFormat::Contiguous);
    result.transpose_(-2, -1);
  }

  // result tensor must be in batched column major order (Fortran contiguous)
  TORCH_INTERNAL_ASSERT_DEBUG_ONLY(result.mT().is_contiguous());
  TORCH_INTERNAL_ASSERT_DEBUG_ONLY(result.sizes().equals(input.sizes()));

  // cholesky_stub (apply_cholesky) performs calculations in-place and result must be a copy of input
  result.copy_(input);

  // if info has no elements we can modify it
  auto expected_info_shape = IntArrayRef(input.sizes().cbegin(), input.sizes().cend() - 2); // input.shape[:-2]
  if (info.numel() == 0) {
    info.resize_(expected_info_shape);
  }

  // info must be contiguous
  TORCH_INTERNAL_ASSERT_DEBUG_ONLY(info.is_contiguous());
  TORCH_INTERNAL_ASSERT_DEBUG_ONLY(info.sizes().equals(expected_info_shape));
  info.fill_(0);

  cholesky_stub(result.device().type(), result, info, upper);

  if (upper) {
    result.triu_();
  } else {
    result.tril_();
  }
}

std::tuple<Tensor&, Tensor&> linalg_cholesky_ex_out(const Tensor& input, bool upper, bool check_errors, Tensor& L, Tensor& info) {
  squareCheckInputs(input, "linalg.cholesky_ex");
  checkSameDevice("torch.linalg.cholesky_ex", L, input, "L");
  checkLinalgCompatibleDtype("torch.linalg.cholesky_ex", L, input, "L");
  checkSameDevice("torch.linalg.cholesky_ex", info, input, "info");

  // Do not allow type promotion for the `info` tensor, it must be of Int dtype
  // Int is used because current interface to LAPACK and its CUDA implementation use "int" type.
  // https://github.com/pytorch/pytorch/pull/56724#discussion_r618916774
  ScalarType info_output_type = ScalarType::Int;
  TORCH_CHECK(
      info.scalar_type() == info_output_type,
      "torch.linalg.cholesky_ex: ",
      "Expected info to have ", info_output_type, " dtype, but got info with dtype ", info.scalar_type());

  bool L_input_same_type = (L.scalar_type() == input.scalar_type());
  bool L_equal_expected_shape = L.sizes().equals(input.sizes());
  bool is_L_batched_column_major = false;
  if (L.dim() >= 2) {
    is_L_batched_column_major = L.mT().is_contiguous();
  }

  // if L is not empty and not in batched column major format
  bool copy_needed = (L.numel() != 0 && !is_L_batched_column_major);
  copy_needed |= (L.numel() != 0 && !L_equal_expected_shape); // or L does not have the expected shape
  copy_needed |= !L_input_same_type;  // or L does not have the same dtype as input
  // we have to allocate a temporary tensor

  // similar conditions for info tensor
  auto expected_info_shape = IntArrayRef(input.sizes().cbegin(), input.sizes().cend() - 2); // input.shape[:-2]
  copy_needed |= (info.numel() != 0 && !info.is_contiguous());
  copy_needed |= (info.numel() != 0 && !(info.sizes().equals(expected_info_shape))); // or L does not have the expected shape

  if (copy_needed) {
    Tensor L_tmp = at::empty({0}, input.options());
    Tensor info_tmp = at::empty({0}, input.options().dtype(kInt));
    linalg_cholesky_out_info(input, L_tmp, info_tmp, upper);
    at::native::resize_output(L, L_tmp.sizes());
    L.copy_(L_tmp);
    at::native::resize_output(info, info_tmp.sizes());
    info.copy_(info_tmp);
  } else {
    // use "out" tensors' memory directly
    linalg_cholesky_out_info(input, L, info, upper);
  }

  if (check_errors) {
    at::_linalg_check_errors(info, "torch.linalg.cholesky_ex", input.dim() == 2);
  }

  return std::tuple<Tensor&, Tensor&>(L, info);
}

std::tuple<Tensor, Tensor> linalg_cholesky_ex(const Tensor& input, bool upper, bool check_errors) {
  Tensor L = at::empty({0}, input.options());
  Tensor info = at::empty({0}, input.options().dtype(kInt));
  std::tie(L, info) = at::native::linalg_cholesky_ex_out(input, upper, check_errors, L, info);
  return std::make_tuple(L, info);
}

Tensor linalg_cholesky(const Tensor &self, bool upper) {
  Tensor result, info;
  std::tie(result, info) = at::linalg_cholesky_ex(self, upper, /*check_errors=*/false);

  // we pass check_errors=false above and do the check here
  // so that the name of the function is correct in the error message
  at::_linalg_check_errors(info, "torch.linalg_cholesky", self.dim() == 2);
  return result;
}

Tensor& linalg_cholesky_out(const Tensor &self, bool upper, Tensor &result) {
  // linalg_cholesky_ex_outf includes these checks, but we do it here
  // so that the name of the function is correct in the error message
  checkSameDevice("torch.linalg.cholesky", result, self);
  checkLinalgCompatibleDtype("torch.linalg.cholesky", result, self);

  Tensor info = at::empty({0}, self.options().dtype(kInt));
  std::tie(result, info) = at::linalg_cholesky_ex_outf(self, upper, /*check_errors=*/false, result, info);

  // we pass check_errors=false above and do the check here
  // so that the name of the function is correct in the error message
  at::_linalg_check_errors(info, "torch.linalg.cholesky", self.dim() == 2);
  return result;
}

// ~~~~~~~~~~~~~~~~~~~~~~~~~~~~~~~~~ cholesky_inverse ~~~~~~~~~~~~~~~~~~~~~~~~~~~~~~~~~~~~

DEFINE_DISPATCH(cholesky_inverse_stub);

Tensor& cholesky_inverse_out_info(Tensor& result, Tensor& infos, const Tensor& input, bool upper) {
  TORCH_INTERNAL_ASSERT(input.dim() >= 2);
  TORCH_INTERNAL_ASSERT(input.size(-1) == input.size(-2));

  TORCH_INTERNAL_ASSERT(result.scalar_type() == input.scalar_type());
  TORCH_INTERNAL_ASSERT(result.device() == input.device());

  TORCH_INTERNAL_ASSERT(infos.scalar_type() == at::kInt);
  TORCH_INTERNAL_ASSERT(infos.device() == at::kCPU);
  TORCH_INTERNAL_ASSERT(infos.numel() == std::max<int64_t>(1, batchCount(input)));

  // if result has no elements we can modify it
  if (result.numel() == 0) {
    at::native::resize_as_(result, input.mT(), MemoryFormat::Contiguous);
    result.transpose_(-2, -1);
  }

  // result tensor must be in batched column major order (Fortran contiguous)
  TORCH_INTERNAL_ASSERT(result.mT().is_contiguous());
  TORCH_INTERNAL_ASSERT(result.sizes().equals(input.sizes()));

  // cholesky_inverse_stub (apply_cholesky_inverse) performs calculations in-place and result must be a copy of input
  result.copy_(input);

  // infos must be contiguous
  TORCH_INTERNAL_ASSERT(infos.is_contiguous());
  infos.fill_(0);

  result = cholesky_inverse_stub(result.device().type(), result, infos, upper);
  return result;
}

Tensor& cholesky_inverse_out(const Tensor &input, bool upper, Tensor &result) {
  squareCheckInputs(input, "cholesky_inverse");
  checkSameDevice("cholesky_inverse", result, input);
  checkLinalgCompatibleDtype("cholesky_inverse", result, input);

  // MAGMA requires 'infos' to reside in CPU memory, therefore we create 'infos' only on CPU for now.
  auto infos = at::zeros({std::max<int64_t>(1, batchCount(input))}, input.options().dtype(kInt).device(kCPU));

  bool result_input_same_type = (result.scalar_type() == input.scalar_type());
  bool result_equal_expected_shape = result.sizes().equals(input.sizes());
  bool is_batched_column_major = false;
  if (result.dim() >= 2) {
    is_batched_column_major = result.mT().is_contiguous();
  }

  // if result is not empty and not in batched column major format
  bool copy_needed = (result.numel() != 0 && !is_batched_column_major);
  copy_needed |= !result_input_same_type;  // or result does not have the same dtype as input
  copy_needed |= (result.numel() != 0 && !result_equal_expected_shape); // or result does not have the expected shape
  // we have to allocate a temporary tensor
  if (copy_needed) {
    Tensor result_tmp = at::empty({0}, input.options());
    result_tmp = cholesky_inverse_out_info(result_tmp, infos, input, upper);
    at::native::resize_output(result, result_tmp.sizes());
    result.copy_(result_tmp);
  } else {
    // use result's memory directly
    result = cholesky_inverse_out_info(result, infos, input, upper);
  }

  // Now check LAPACK/MAGMA error codes
  at::_linalg_check_errors(infos, "cholesky_inverse", result.dim() == 2);
  return result;
}

Tensor cholesky_inverse(const Tensor &input, bool upper) {
  Tensor result = at::empty({0}, input.options());
  result = at::cholesky_inverse_out(result, input, upper);
  return result;
}

// ~~~~~~~~~~~~~~~~~~~~~~~~~~~~~~~~~~ linalg.solve ~~~~~~~~~~~~~~~~~~~~~~~~~~~~~~~~~~~~~~

// Auxiliary function that returns the LU decomposition to use it in the backward
TORCH_IMPL_FUNC(_linalg_solve_out)(const Tensor& A,
                                   const Tensor& B,
                                   bool left,
                                   const Tensor& result,
                                   const Tensor& LU,
                                   const Tensor& pivots) {
  // Possible optimization: Compute the LU factorization of A^T if A is contiguous
  // Then we solve A^T X = B with adjoint=True
  // This saves a copy as A doesn't need to be copied into an F-contig matrix in lu_factor
  const bool use_A_T = A.is_contiguous() && !A.is_complex();
  auto info = at::empty({0}, A.options().dtype(kInt));
  at::linalg_lu_factor_ex_out(const_cast<Tensor&>(LU),
                              const_cast<Tensor&>(pivots),
                              const_cast<Tensor&>(info),
                              use_A_T ? A.mT() : A,
                              /*pivot=*/true,
                              /*check_errors=*/false);
  at::_linalg_check_errors(info, "torch.linalg.solve", A.dim() == 2);

  // [numpy-compat] Handle vectors on the rhs
  const bool vector_case = at::native::linalg_solve_is_vector_rhs(LU, B);
  auto result_ = vector_case ? result.unsqueeze(-1) : result;
  auto B_ = vector_case ? B.unsqueeze(-1) : B;
  at::linalg_lu_solve_out(result_, LU, pivots, B_, left, /*adjoint*/use_A_T);
}

Tensor& linalg_solve_out(const Tensor& A,
                         const Tensor& B,
                         bool left,
                         Tensor& result) {

  auto LU = at::empty({0}, A.options());
  auto pivots = at::empty({0}, A.options().dtype(kInt));
  at::_linalg_solve_out(result, LU, pivots, A, B, left);
  return result;
}

// We implement linalg_solve as a composite function of _linalg_solve
Tensor linalg_solve(const Tensor& A,
                    const Tensor& B,
                    bool left) {
  return std::get<0>(at::_linalg_solve(A, B, left));
}

// ~~~~~~~~~~~~~~~~~~~~~~~~~~~~~~~~~~~~ lu_factor ~~~~~~~~~~~~~~~~~~~~~~~~~~~~~~~~~~~~~~~

DEFINE_DISPATCH(lu_factor_stub);

TORCH_IMPL_FUNC(linalg_lu_factor_ex_out)(const Tensor& A,
                                         bool pivot,
                                         bool check_errors,
                                         const Tensor& LU,
                                         const Tensor& pivots,
                                         const Tensor& info) {
<<<<<<< HEAD
  if (A.numel() == 0) {
    // zero out the infos as it will have one element if the input is a matrix of size (0, 0)
    info.zero_();
    return;
  }

  const auto LU_f_contig = LU.mT().is_contiguous() ;

  if (LU_f_contig && !LU.is_same(A)) {
=======
  if (!LU.is_same(A)) {
>>>>>>> 24709fab
    LU.copy_(A);
  }

  lu_factor_stub(A.device().type(), LU, pivots, info, pivot);

  if (check_errors) {
    at::_linalg_check_errors(info, "torch.linalg.lu_factor_ex", A.dim() == 2);
  }
}

std::tuple<Tensor&, Tensor&> linalg_lu_factor_out(const Tensor& A, bool pivot, Tensor& LU, Tensor& pivots) {
  auto info = at::empty({0}, A.options().dtype(kInt));
  // We pass check_errors as we want to use lu_factor rather than lu_factor_ex in the errors
  at::linalg_lu_factor_ex_out(LU, pivots, info, A, pivot, /*check_errors=*/false);
  at::_linalg_check_errors(info, "torch.linalg.lu_factor", A.dim() == 2);
  return std::tie(LU, pivots);
}

std::tuple<Tensor, Tensor> linalg_lu_factor(const Tensor& A, bool pivot) {
  Tensor LU, pivots, info;
  std::tie(LU, pivots, info) = at::linalg_lu_factor_ex(A, pivot, /*check_errors=*/false);
  at::_linalg_check_errors(info, "torch.linalg.lu_factor", A.dim() == 2);
  return std::make_tuple(std::move(LU), std::move(pivots));
}

// TODO Deprecate this function in favour of linalg_lu_factor_ex
std::tuple<Tensor, Tensor, Tensor> _lu_with_info(const Tensor& self, bool compute_pivots, bool) {
   TORCH_WARN_ONCE(
    "torch.lu is deprecated in favor of torch.linalg.lu_factor / torch.linalg.lu_factor_ex and will be ",
    "removed in a future PyTorch release.\n",
    "LU, pivots = torch.lu(A, compute_pivots)\n",
    "should be replaced with\n",
    "LU, pivots = torch.linalg.lu_factor(A, compute_pivots)\n",
    "and\n",
    "LU, pivots, info = torch.lu(A, compute_pivots, get_infos=True)\n",
    "should be replaced with\n",
    "LU, pivots, info = torch.linalg.lu_factor_ex(A, compute_pivots)"
  );
  return at::linalg_lu_factor_ex(self, compute_pivots, false);
}

// ~~~~~~~~~~~~~~~~~~~~~~~~~~~~~~~~~~~~ linalg_lu ~~~~~~~~~~~~~~~~~~~~~~~~~~~~~~~~~~~~~~~

DEFINE_DISPATCH(unpack_pivots_stub);

TORCH_IMPL_FUNC(linalg_lu_out)(const Tensor& A,
                               bool pivot,
                               const Tensor& P,
                               const Tensor& L,
                               const Tensor& U) {
  const auto m = A.sizes().end()[-2];
  const auto n = A.sizes().end()[-1];

  // A.shape[-2:] == (m, n)
  // P.shape[-2:] == (m, m)
  // L.shape[-2:] == (m, k)
  // U.shape[-2:] == (k, n)
  // with k = min(m, n)

  // Use L as it has the correct size
  const bool use_L = m > n;
  auto pivots = at::empty({0}, A.options().dtype(kInt));
  auto info = at::empty({0}, A.options().dtype(kInt));
  at::linalg_lu_factor_ex_out(const_cast<Tensor&>(use_L ? L : U),
                              const_cast<Tensor&>(pivots),
                              const_cast<Tensor&>(info),
                              A,
                              pivot,
                              /*check_errors=*/false);
  at::lu_unpack_out(const_cast<Tensor&>(P),
                    const_cast<Tensor&>(L),
                    const_cast<Tensor&>(U),
                    use_L ? L : U,
                    pivots,
                    /*unpack_lu=*/true,
                    /*unpack_pivots=*/pivot);
}

// ~~~~~~~~~~~~~~~~~~~~~~~~~~~~~~~~~~~~ lu_unpack ~~~~~~~~~~~~~~~~~~~~~~~~~~~~~~~~~~~~~~~

TORCH_IMPL_FUNC(lu_unpack_out)(const Tensor& LU,
                               const Tensor& pivots,
                               bool unpack_lu,
                               bool unpack_pivots,
                               const Tensor& P,
                               const Tensor& L,
                               const Tensor& U) {
  const auto m = LU.sizes().end()[-2];
  const auto n = LU.sizes().end()[-1];

  // A.shape[-2:] == (m, n)
  // P.shape[-2:] == (m, m)
  // L.shape[-2:] == (m, k)
  // U.shape[-2:] == (k, n)
  // with k = min(m, n)

  if (unpack_lu) {
    if (m > n || LU.is_same(L)) {
      // The order of triu and tril is important as we may have LU.is_same(L)
      at::triu_out(const_cast<Tensor&>(U), m == n ? LU : LU.narrow(-2, 0, n), 0);
      at::tril_out(const_cast<Tensor&>(L), LU, -1);
      L.diagonal(0, -2, -1).fill_(1.);
    } else {
      // The order of triu and tril is important as we may have LU.is_same(U)
      at::tril_out(const_cast<Tensor&>(L), m == n ? LU : LU.narrow(-1, 0, m), -1);
      L.diagonal(0, -2, -1).fill_(1.);
      at::triu_out(const_cast<Tensor&>(U), LU, 0);
    }
  }
  if (unpack_pivots) {
    // lu_factor_ex returns an int32 1-based indexing, which is what we have in `pivots`
    // We transform that to a proper permutation of the indices {0, ..., m-1}
    const auto perm_sizes = IntArrayRef(P.sizes().data(), P.dim() - 1);

    // Fill `perm` with the identity permutation (perhaps batched)
    const auto perm = at::arange(m, pivots.options().memory_format(at::MemoryFormat::Contiguous).dtype(kLong))
                        .expand(perm_sizes)
                        .contiguous();

    // Note that perm is of type kLong and pivots is a 1-indexed kInt.
    // This is taken into account in the unpack_pivots kernel
    auto iter = TensorIteratorConfig()
      .set_check_mem_overlap(false)
      .check_all_same_dtype(false)
      .resize_outputs(false)
      .declare_static_shape(pivots.sizes(), /*squash_dim=*/pivots.dim() - 1)
      .add_output(perm)
      .add_owned_input(pivots.contiguous())
      .build();

    unpack_pivots_stub(pivots.device().type(), iter, std::min(m, n));

    // Transform the permutation into a permutation matrix
    P.zero_();
    P.scatter_(-2, perm.unsqueeze(-2), 1.);
  }
}

// ~~~~~~~~~~~~~~~~~~~~~~~~~~~~~~ linalg_lu_solve ~~~~~~~~~~~~~~~~~~~~~~~~~~~~~~~
DEFINE_DISPATCH(lu_solve_stub);

TORCH_IMPL_FUNC(linalg_lu_solve_out)(const Tensor& LU,
                                     const Tensor& pivots,
                                     const Tensor& B,
                                     bool left,
                                     bool adjoint,
                                     const Tensor& result) {
  // Trivial case
  if (result.numel() == 0) {
    return;
  }

  // Solve A^H X = B^H. Then we return X^H
  if (!left) {
    adjoint = !adjoint;
    result.transpose_(-2, -1);
  }

  // Copy B (or B^H) into result
  if (!result.is_same(B)) {
    result.copy_(left ? B : B.mH());
  }

  // Make LU / pivots F-contiguous
  auto pivots_ = pivots.expect_contiguous();
  auto LU_ = at::native::borrow_else_clone(
      LU.mT().is_contiguous(), LU, LU, /*row_major=*/false);

  const auto trans = !adjoint ? TransposeType::NoTranspose :
                     LU.is_complex() ? TransposeType::ConjTranspose
                                     : TransposeType::Transpose;

  lu_solve_stub(LU_->device().type(), *LU_, *pivots_, result, trans);

  // Conj-transpose back in-place
  if (!left) {
    result.transpose_(-2, -1);
    if (result.is_complex()) {
      result._set_conj(!result.is_conj());
    }
  }
}

Tensor lu_solve(const Tensor& self, const Tensor& LU_data, const Tensor& LU_pivots) {
  TORCH_WARN_ONCE(
    "torch.lu_solve is deprecated in favor of torch.linalg.lu_solve",
    "and will be removed in a future PyTorch release.\n",
    "Note that torch.linalg.lu_solve has its arguments reversed.\n",
    "X = torch.lu_solve(B, LU, pivots)\n",
    "should be replaced with\n",
    "X = torch.linalg.lu_solve(LU, pivots, B)"
  );
  return at::linalg_lu_solve(LU_data, LU_pivots, self);
}

Tensor& lu_solve_out(const Tensor& self, const Tensor& LU_data, const Tensor& LU_pivots, Tensor& result) {
  TORCH_WARN_ONCE(
    "torch.lu_solve is deprecated in favor of torch.linalg.lu_solve",
    "and will be removed in a future PyTorch release.\n",
    "Note that torch.linalg.lu_solve has its arguments reversed.\n",
    "X = torch.lu_solve(B, LU, pivots)\n",
    "should be replaced with\n",
    "X = torch.linalg.lu_solve(LU, pivots, B)"
  );
  return at::linalg_lu_solve_out(result, LU_data, LU_pivots, self);
}

// ~~~~~~~~~~~~~~~~~~~~~~~~~~~~~~ triangular_solve ~~~~~~~~~~~~~~~~~~~~~~~~~~~~~~~

DEFINE_DISPATCH(triangular_solve_stub);

/*
Solves the matrix equation 'input' @ 'result' = 'other' for the 'result'.
The result of the computation is saved in-place in 'result' tensor,
'clone_input' will be a copy of 'input',
'infos' is used to store information for possible checks for error,
'upper' controls the portion of input matrix to consider in computations,
'transpose' if true then 'input.mT()' @ 'result' = 'other' is solved,
'unitriangular' if true then the diagonal elements of 'input' are assumed to be 1
and the actual diagonal values are not used.
*/
static void triangular_solve_out_impl(
    const Tensor& result,
    const Tensor& clone_input,
    const Tensor& input,
    const Tensor& other,
    bool upper, bool transpose, bool unitriangular) {
  TORCH_WARN_ONCE(
    "torch.triangular_solve is deprecated in favor of torch.linalg.solve_triangular",
    "and will be removed in a future PyTorch release.\n",
    "torch.linalg.solve_triangular has its arguments reversed and does not return a copy of one of the inputs.\n",
    "X = torch.triangular_solve(B, A).solution\n",
    "should be replaced with\n",
    "X = torch.linalg.solve_triangular(A, B).");
  // These internal asserts make explicit the assumptions in the implementation
  // Error check with the actual error messages are done on the higher level of
  // the hierarchy of calls
  TORCH_INTERNAL_ASSERT_DEBUG_ONLY(input.dim() >= 2);
  TORCH_INTERNAL_ASSERT_DEBUG_ONLY(input.size(-2) == input.size(-1));

  TORCH_INTERNAL_ASSERT_DEBUG_ONLY(input.device() == other.device());
  TORCH_INTERNAL_ASSERT_DEBUG_ONLY(input.device() == result.device());
  TORCH_INTERNAL_ASSERT_DEBUG_ONLY(input.device() == clone_input.device());

  TORCH_INTERNAL_ASSERT_DEBUG_ONLY(input.scalar_type() == other.scalar_type());
  TORCH_INTERNAL_ASSERT_DEBUG_ONLY(input.scalar_type() == result.scalar_type());
  TORCH_INTERNAL_ASSERT_DEBUG_ONLY(input.scalar_type() == clone_input.scalar_type());

  // if 'result' has no elements we can modify it
  if (result.numel() == 0) {
    result.resize_(other.mT().sizes(), MemoryFormat::Contiguous);
    result.transpose_(-2, -1);  // make 'result' to have Fortran contiguous memory layout
  }

  // if 'clone_input' has no elements we can modify it
  if (clone_input.numel() == 0) {
    clone_input.resize_(input.mT().sizes(), MemoryFormat::Contiguous);
    clone_input.transpose_(-2, -1);  // make 'clone_input' to have Fortran contiguous memory layout
  }

  // 'result' and 'clone_input' must be in batched column major order (Fortran contiguous)
  TORCH_INTERNAL_ASSERT_DEBUG_ONLY(result.mT().is_contiguous());
  TORCH_INTERNAL_ASSERT_DEBUG_ONLY(clone_input.mT().is_contiguous());

  // triangular_solve_stub performs calculations in-place
  // 'result' must be a copy of 'other'
  // 'clone_input' must be a copy of 'input'
  TORCH_INTERNAL_ASSERT_DEBUG_ONLY(result.sizes().equals(other.sizes()));
  TORCH_INTERNAL_ASSERT_DEBUG_ONLY(clone_input.sizes().equals(input.sizes()));
  result.copy_(other);
  clone_input.copy_(input);

  triangular_solve_stub(input.device().type(), clone_input, result, /*left=*/true, upper, transpose ? TransposeType::Transpose : TransposeType::NoTranspose, unitriangular);
}

TORCH_IMPL_FUNC(triangular_solve_out)(const Tensor& self, const Tensor& A, bool upper, bool transpose, bool unitriangular, const Tensor& result, const Tensor& clone_A) {
  Tensor self_broadcast, A_broadcast;
  std::tie(self_broadcast, A_broadcast) = _linalg_broadcast_batch_dims(self, A, "triangular_solve");

  bool copy_needed = !result.transpose(-2, -1).is_contiguous();
  copy_needed |= !clone_A.transpose(-2, -1).is_contiguous();

  if (copy_needed) {
    Tensor result_tmp = at::empty({0}, self.options());
    Tensor clone_A_tmp = at::empty({0}, A.options());

    triangular_solve_out_impl(result_tmp, clone_A_tmp, A_broadcast, self_broadcast, upper, transpose, unitriangular);

    result.copy_(result_tmp);
    clone_A.copy_(clone_A_tmp);
  } else {
    triangular_solve_out_impl(result, clone_A, A_broadcast, self_broadcast, upper, transpose, unitriangular);
  }
}

// ~~~~~~~~~~~~~~~~~~~~~~~~~~~~~~~~~~~~ qr ~~~~~~~~~~~~~~~~~~~~~~~~~~~~~~~~~~~~~~~

DEFINE_DISPATCH(geqrf_stub);

static void geqrf_out_helper(const Tensor& input, const Tensor& QR, const Tensor& tau) {
  TORCH_INTERNAL_ASSERT(input.dim() >= 2);

  TORCH_INTERNAL_ASSERT(input.scalar_type() == QR.scalar_type());
  TORCH_INTERNAL_ASSERT(input.device() == QR.device());

  TORCH_INTERNAL_ASSERT(input.scalar_type() == tau.scalar_type());
  TORCH_INTERNAL_ASSERT(input.device() == tau.device());

  // if 'QR' has no elements we can modify it
  if (QR.numel() == 0) {
    QR.resize_as_(input.mT(), MemoryFormat::Contiguous);
    QR.transpose_(-2, -1); // make Fortran-contiguous
  }

  auto expected_batch_tau_shape = IntArrayRef(input.sizes().data(), input.dim() - 2).vec(); // input.shape[:-2]
  expected_batch_tau_shape.push_back(std::min(input.size(-2), input.size(-1)));
  if (tau.numel() == 0) {
    tau.resize_(expected_batch_tau_shape);
  }

  // QR tensor must be in batched column major order (Fortran contiguous)
  TORCH_INTERNAL_ASSERT(QR.mT().is_contiguous());
  TORCH_INTERNAL_ASSERT(QR.sizes().equals(input.sizes()));

  // tau tensor must be contiguous
  TORCH_INTERNAL_ASSERT(tau.is_contiguous());
  TORCH_INTERNAL_ASSERT(tau.sizes().equals(expected_batch_tau_shape));

  // geqrf_stub (apply_geqrf) performs calculations in-place and 'QR' must be a copy of input
  QR.copy_(input);
  geqrf_stub(input.device().type(), QR, tau);
}

std::tuple<Tensor&, Tensor&> geqrf_out(const Tensor& input, Tensor& QR, Tensor& tau) {
  TORCH_CHECK(input.dim() >= 2, "torch.geqrf: input must have at least 2 dimensions.");

  checkSameDevice("torch.geqrf", QR, input, "a"); // 'a' is used in documentation and native_functions.yml
  checkSameDevice("torch.geqrf", tau, input, "tau");
  checkLinalgCompatibleDtype("torch.geqrf", QR, input, "a");
  checkLinalgCompatibleDtype("torch.geqrf", tau, input, "tau");

  bool QR_input_same_type = (QR.scalar_type() == input.scalar_type());
  bool tau_input_same_type = (tau.scalar_type() == input.scalar_type());
  bool QR_equal_expected_shape = QR.sizes().equals(input.sizes());

  auto expected_batch_tau_shape = IntArrayRef(input.sizes().data(), input.dim() - 2).vec(); // input.shape[:-2]
  expected_batch_tau_shape.push_back(std::min(input.size(-2), input.size(-1)));
  bool tau_equal_expected_shape = tau.sizes().equals(expected_batch_tau_shape);

  bool is_batched_column_major = false;
  if (QR.dim() >= 2) {
    is_batched_column_major = QR.mT().is_contiguous();
  }

  // if 'QR' is not empty and not in batched column major format
  bool copy_needed = (QR.numel() != 0 && !is_batched_column_major);
  copy_needed |= (QR.numel() != 0 && !QR_equal_expected_shape); // or 'QR' does not have the expected shape
  copy_needed |= !QR_input_same_type;  // or 'QR' does not have the same dtype as input
  // we have to allocate a temporary tensor

  copy_needed |= (tau.numel() != 0 && !tau.is_contiguous());
  copy_needed |= (tau.numel() != 0 && !tau_equal_expected_shape); // or 'tau' does not have the expected shape
  copy_needed |= !tau_input_same_type;  // or 'tau' does not have the same dtype as input

  if (copy_needed) {
    Tensor QR_tmp = at::empty({0}, input.options());
    Tensor tau_tmp = at::empty({0}, input.options());

    geqrf_out_helper(input, QR_tmp, tau_tmp);

    at::native::resize_output(QR, QR_tmp.sizes());
    QR.copy_(QR_tmp);
    at::native::resize_output(tau, tau_tmp.sizes());
    tau.copy_(tau_tmp);
  } else {
    // use "out" tensors' storage directly
    geqrf_out_helper(input, QR, tau);
  }

  return std::tuple<Tensor&, Tensor&>(QR, tau);
}

std::tuple<Tensor, Tensor> geqrf(const Tensor& input) {
  Tensor QR = at::empty({0}, input.options());
  Tensor tau = at::empty({0}, input.options());
  std::tie(QR, tau) = at::geqrf_outf(input, QR, tau);
  return std::make_tuple(QR, tau);
}

/*
  Computes the QR decomposition using GEQRF and ORGQR operations.
  This is an in-place function and Q, R tensors must have correct shape and be Fortran contiguous.

  Args:
  * `input` - [in] Input tensor for QR decomposition
  * `Q` - [out] Tensor containing the Q matrices of QR decomposition
  * `R` - [out] Tensor containing the R matrices of QR decomposition
  * `compute_q` - controls whether the Q tensor is computed
  * `reduced_mode` - controls the size of Q and R tensors

  For further details, please see the LAPACK documentation for GEQRF and ORGQR.
*/
void linalg_qr_out_helper(const Tensor& input, const Tensor& Q, const Tensor& R, bool compute_q, bool reduced_mode) {

  TORCH_INTERNAL_ASSERT(input.dim() >= 2);

  TORCH_INTERNAL_ASSERT(input.scalar_type() == Q.scalar_type());
  TORCH_INTERNAL_ASSERT(input.device() == Q.device());

  TORCH_INTERNAL_ASSERT(input.scalar_type() == R.scalar_type());
  TORCH_INTERNAL_ASSERT(input.device() == R.device());

  auto m = input.size(-2);
  auto n = input.size(-1);
  auto mn = std::min(m, n);

  // Q must have the expected shape: reduced_mode ? (..., m, min(m, n)) : (..., m, m)
  if (compute_q) {
    auto expected_Q_shape = input.sizes().vec();
    expected_Q_shape.back() = reduced_mode ? mn : m;
    TORCH_INTERNAL_ASSERT(Q.sizes().equals(expected_Q_shape));

    // Q tensor must be in batched column major order (Fortran contiguous)
    TORCH_INTERNAL_ASSERT(Q.mT().is_contiguous());
  }

  // R must have the expected shape: (reduced_mode || !compute_q) ? (..., min(m,n), n) : (..., m, n)
  auto expected_R_shape = input.sizes().vec();
  expected_R_shape.end()[-2] = (reduced_mode || !compute_q) ? mn : m;
  TORCH_INTERNAL_ASSERT(R.sizes().equals(expected_R_shape));

  // R tensor must be in batched column major order (Fortran contiguous)
  TORCH_INTERNAL_ASSERT(R.mT().is_contiguous());

  auto tau_shape = input.sizes().vec();
  tau_shape.pop_back();
  tau_shape.back() = mn;
  Tensor tau = at::empty(tau_shape, input.options());

  // geqrf requires m x n workspace input that is modified in-place
  // if m > n and reduced==true we use Q tensor for storing the result of geqrf operation
  // otherwise R tensor is used
  Tensor QR;
  if (m <= n) {
    QR = R;
  } else { // m > n
    if (compute_q) {
      QR = reduced_mode ? Q : R;
    } else {
      // if m > n and compute_q==false we need to allocate an additional temporary tensor
      QR = at::empty(input.mT().sizes(), input.options());
      QR.transpose_(-2, -1);
    }
  }

  // geqrf_stub (apply_geqrf) performs calculations in-place and 'QR' must be a copy of input
  QR.copy_(input);
  geqrf_stub(input.device().type(), QR, tau);

  // this is for mode='r'
  if (!compute_q) {
    // if m > n we used a temporary tensor to store the result of geqrf
    if (m > n) {
      R.copy_(QR.slice(-2, 0, mn));
    }
    R.triu_();
    return;
  }

  // if Q tensor was used for geqrf copy the result for R from QR
  if (m > n && reduced_mode) {
    R.copy_(Q.slice(-2, 0, n));
  } else {
    Q.slice(-1, 0, n).copy_(R.slice(-1, 0, m));
  }
  R.triu_();

  // Next perform ORGQR for Q using the result from GEQRF
  orgqr_stub(input.device().type(), const_cast<Tensor&>(Q), tau);
}

std::tuple<Tensor, Tensor> _linalg_qr_helper_default(const Tensor& input, c10::string_view mode) {
  bool compute_q, reduced_mode;
  std::tie(compute_q, reduced_mode) = _parse_qr_mode(mode);
  auto m = input.size(-2);
  auto n = input.size(-1);
  auto mn = std::min(m, n);

  // Allocate Q, R tensors with correct shape and memory layout
  Tensor Q;
  if (compute_q) {
    auto Qt_shape = input.sizes().vec();
    Qt_shape.end()[-2] = reduced_mode ? mn : m;
    Qt_shape.end()[-1] = m;
    Q = at::empty(Qt_shape, input.options());
    Q.transpose_(-2, -1); // make 'Q' with Fortran contiguous memory layout
  } else {
    Q = at::empty({0}, input.options());
  }

  auto Rt_shape = input.sizes().vec();
  Rt_shape.end()[-2] = n;
  Rt_shape.end()[-1] = (reduced_mode || !compute_q) ? mn : m;
  Tensor R = at::empty(Rt_shape, input.options());
  R.transpose_(-2, -1); // make 'R' with Fortran contiguous memory layout

  // Now fill Q, R tensors with the result
  linalg_qr_out_helper(input, Q, R, compute_q, reduced_mode);

  return std::make_tuple(Q, R);
}

std::tuple<Tensor,Tensor> linalg_qr(const Tensor& self, c10::string_view mode) {
  TORCH_CHECK(self.dim() >= 2,
              "qr input should have at least 2 dimensions, but has ", self.dim(), " dimensions instead");
  return at::_linalg_qr_helper(self, mode);
}

std::tuple<Tensor&,Tensor&> linalg_qr_out(const Tensor& self, c10::string_view mode, Tensor& Q, Tensor& R) {
  TORCH_CHECK(self.dim() >= 2,
              "torch.linalg.qr: input should have at least 2 dimensions, but has ", self.dim(), " dimensions instead");
  checkSameDevice("torch.linalg.qr", Q, self, "Q");
  checkSameDevice("torch.linalg.qr", R, self, "R");
  checkLinalgCompatibleDtype("torch.linalg.qr", Q, self, "Q");
  checkLinalgCompatibleDtype("torch.linalg.qr", R, self, "R");
  Tensor Q_tmp, R_tmp;
  std::tie(Q_tmp, R_tmp) = at::_linalg_qr_helper(self, mode);
  at::native::resize_output(Q, Q_tmp.sizes());
  Q.copy_(Q_tmp);
  at::native::resize_output(R, R_tmp.sizes());
  R.copy_(R_tmp);
  return std::tuple<Tensor&, Tensor&>(Q, R);
}

std::tuple<Tensor,Tensor> qr(const Tensor& self, bool some) {
  TORCH_WARN_ONCE(
    "torch.qr is deprecated in favor of torch.linalg.qr and will be removed in a future PyTorch release.\n",
    "The boolean parameter 'some' has been replaced with a string parameter 'mode'.\n",
    "Q, R = torch.qr(A, some)\n",
    "should be replaced with\n",
    "Q, R = torch.linalg.qr(A, 'reduced' if some else 'complete')"
  );
  const char* mode = some ? "reduced" : "complete";
  return at::linalg_qr(self, mode);
}

std::tuple<Tensor&,Tensor&> qr_out(const Tensor& self, bool some, Tensor& Q, Tensor& R) {
  TORCH_WARN_ONCE(
    "torch.qr is deprecated in favor of torch.linalg.qr and will be removed in a future PyTorch release.\n",
    "The boolean parameter 'some' has been replaced with a string parameter 'mode'.\n",
    "Q, R = torch.qr(A, some)\n",
    "should be replaced with\n",
    "Q, R = torch.linalg.qr(A, 'reduced' if some else 'complete')"
  );
  const char* mode = some ? "reduced" : "complete";
  return at::linalg_qr_out(Q, R, self, mode);
}

// ~~~~~~~~~~~~~~~~~~~~~~~~~~~~~~~~~~ orgqr ~~~~~~~~~~~~~~~~~~~~~~~~~~~~~~~~~~~~~~

DEFINE_DISPATCH(orgqr_stub);

/*
  The householder_product (orgqr) function allows reconstruction of an orthogonal (or unitary) matrix Q,
  from a sequence of elementary reflectors, such as is produced by the geqrf function.

  Args:
  * `input` - Tensor with the directions of the elementary reflectors below the diagonal.
  * `tau` - Tensor containing the magnitudes of the elementary reflectors.
  * `result` - result Tensor, which will contain the orthogonal (or unitary) matrix Q.

  For further details, please see the LAPACK/MAGMA documentation.
*/
Tensor& householder_product_out_helper(const Tensor& input, const Tensor& tau, Tensor& result) {
  TORCH_INTERNAL_ASSERT(input.dim() >= 2);
  TORCH_INTERNAL_ASSERT(input.size(-2) >= input.size(-1));
  TORCH_INTERNAL_ASSERT(input.size(-1) >= tau.size(-1));

  TORCH_INTERNAL_ASSERT(input.scalar_type() == tau.scalar_type());
  TORCH_INTERNAL_ASSERT(input.device() == tau.device());

  TORCH_INTERNAL_ASSERT(result.scalar_type() == input.scalar_type());
  TORCH_INTERNAL_ASSERT(result.device() == input.device());

  // if result has no elements we can modify it
  if (result.numel() == 0) {
    at::native::resize_as_(result, input.mT(), MemoryFormat::Contiguous);
    result.transpose_(-2, -1);
  }

  // result tensor must be in batched column major order (Fortran contiguous)
  TORCH_INTERNAL_ASSERT(result.mT().is_contiguous());
  TORCH_INTERNAL_ASSERT(result.sizes().equals(input.sizes()));

  // tau tensor must be contiguous
  Tensor tau_ = tau;
  if (!tau.is_contiguous()) {
    tau_ = at::empty(tau.sizes(), tau.options(), MemoryFormat::Contiguous);
    tau_.copy_(tau);
  }

  // orgqr_stub (apply_orgqr) performs calculations in-place and result must be a copy of input
  result.copy_(input);

  result = orgqr_stub(result.device().type(), result, tau_);
  return result;
}

Tensor& linalg_householder_product_out(const Tensor& input, const Tensor& tau, Tensor& result) {
  TORCH_CHECK(input.dim() >= 2, "torch.linalg.householder_product: input must have at least 2 dimensions.");
  TORCH_CHECK(
      input.size(-2) >= input.size(-1),
      "torch.linalg.householder_product: input.shape[-2] must be greater than or equal to input.shape[-1]");
  TORCH_CHECK(
      input.size(-1) >= tau.size(-1),
      "torch.linalg.householder_product: input.shape[-1] must be greater than or equal to tau.shape[-1]");

  TORCH_CHECK(
      input.dim() - tau.dim() == 1,
      "torch.linalg.householder_product: Expected tau to have one dimension less than input, but got tau.ndim equal to ",
      tau.dim(),
      " and input.ndim is equal to ",
      input.dim());
  if (input.dim() > 2) {
    auto expected_batch_tau_shape = IntArrayRef(input.sizes().data(), input.dim() - 2); // input.shape[:-2]
    auto actual_batch_tau_shape = IntArrayRef(tau.sizes().data(), tau.dim() - 1); // tau.shape[:-1]
    TORCH_CHECK(
        actual_batch_tau_shape.equals(expected_batch_tau_shape),
        "torch.linalg.householder_product: Expected batch dimensions of tau to be equal to input.shape[:-2], but got ",
        actual_batch_tau_shape);
  }

  TORCH_CHECK(
      tau.scalar_type() == input.scalar_type(),
      "torch.linalg.householder_product: tau dtype ",
      tau.scalar_type(),
      " does not match input dtype ",
      input.scalar_type());
  checkSameDevice("torch.linalg.householder_product", tau, input, "tau");
  checkSameDevice("torch.linalg.householder_product", result, input);
  checkLinalgCompatibleDtype("torch.linalg.householder_product", result, input);

  // TODO: uncomment the following when passing incorrectly sized 'result' is not allowed
  // if (result.numel() != 0) {
  //   // Resize messes up the strides, so let's not use at::native::resize_output
  //   TORCH_CHECK(result.sizes().equals(input.sizes()),
  //   "result shape ", result.sizes(), " does not match input shape ", input.sizes());
  // }

  bool result_input_same_type = (result.scalar_type() == input.scalar_type());
  bool result_equal_expected_shape = result.sizes().equals(input.sizes());
  bool is_batched_column_major = false;
  if (result.dim() >= 2) {
    is_batched_column_major = result.mT().is_contiguous();
  }

  // if result is not empty and not in batched column major format
  bool copy_needed = (result.numel() != 0 && !is_batched_column_major);
  copy_needed |= !result_input_same_type;  // or result does not have the same dtype as input
  copy_needed |= (result.numel() != 0 && !result_equal_expected_shape); // or result does not have the expected shape
  // we have to allocate a temporary tensor
  if (copy_needed) {
    Tensor result_tmp = at::empty({0}, input.options());
    result_tmp = householder_product_out_helper(input, tau, result_tmp);
    at::native::resize_output(result, result_tmp.sizes());
    result.copy_(result_tmp);
  } else {
    // use result's storage directly
    result = householder_product_out_helper(input, tau, result);
  }

  return result;
}

Tensor linalg_householder_product(const Tensor& input, const Tensor& tau) {
  Tensor result = at::empty({0}, input.options());
  result = at::linalg_householder_product_outf(input, tau, result);
  return result;
}

// torch.orgqr is an alias of torch.linalg.householder_product
// torch.linalg.householder_product is the preferred new function
Tensor& orgqr_out(const Tensor& input, const Tensor& tau, Tensor& result) {
  return at::linalg_householder_product_outf(input, tau, result);
}

Tensor orgqr(const Tensor& input, const Tensor& tau) {
  return at::linalg_householder_product(input, tau);
}

DEFINE_DISPATCH(ormqr_stub);

void ormqr_out_helper(const Tensor& input, const Tensor& tau, const Tensor& other, const Tensor& result, bool left, bool transpose) {
  TORCH_INTERNAL_ASSERT_DEBUG_ONLY(input.dim() >= 2);
  TORCH_INTERNAL_ASSERT_DEBUG_ONLY(other.dim() >= 2);

  TORCH_INTERNAL_ASSERT_DEBUG_ONLY(other.size(left ? -2 : -1) >= tau.size(-1));
  TORCH_INTERNAL_ASSERT_DEBUG_ONLY(other.size(left ? -2 : -1) == input.size(-2));

  TORCH_INTERNAL_ASSERT_DEBUG_ONLY(input.scalar_type() == tau.scalar_type());
  TORCH_INTERNAL_ASSERT_DEBUG_ONLY(input.device() == tau.device());

  TORCH_INTERNAL_ASSERT_DEBUG_ONLY(input.scalar_type() == other.scalar_type());
  TORCH_INTERNAL_ASSERT_DEBUG_ONLY(input.device() == other.device());

  TORCH_INTERNAL_ASSERT_DEBUG_ONLY(result.scalar_type() == input.scalar_type());
  TORCH_INTERNAL_ASSERT_DEBUG_ONLY(result.device() == input.device());

  // if 'result' has no elements we can modify it
  if (result.numel() == 0) {
    at::native::resize_as_(result, other.mT(), MemoryFormat::Contiguous);
    result.transpose_(-2, -1);
  }

  // 'result' tensor must be in batched column major order (Fortran contiguous)
  TORCH_INTERNAL_ASSERT_DEBUG_ONLY(result.mT().is_contiguous());
  TORCH_INTERNAL_ASSERT_DEBUG_ONLY(result.sizes().equals(other.sizes()));

  // 'tau' tensor must be contiguous
  Tensor tau_ = tau;
  if (!tau.is_contiguous()) {
    tau_ = at::empty(tau.sizes(), tau.options(), MemoryFormat::Contiguous);
    tau_.copy_(tau);
  }

  // 'input' tensor must be Fortran contiguous
  Tensor input_ = input;
  if (!input.mT().is_contiguous()) {
    input_ = at::empty(input.mT().sizes(), input.options(), MemoryFormat::Contiguous);
    input_.transpose_(-2, -1);
    input_.copy_(input);
  }

  // ormqr_stub (apply_ormqr) performs calculations in-place and 'result' must be a copy of 'other'
  result.copy_(other);

  ormqr_stub(result.device().type(), input_, tau_, result, left, transpose);
}

Tensor& ormqr_out(const Tensor& input, const Tensor& tau, const Tensor& other, bool left, bool transpose, Tensor& result) {
  TORCH_CHECK(input.dim() >= 2, "torch.ormqr: input must have at least 2 dimensions.");
  TORCH_CHECK(other.dim() >= 2, "torch.ormqr: other must have at least 2 dimensions.");

  int64_t left_size_condition = left ? -2 : -1;
  TORCH_CHECK(
      other.size(left_size_condition) >= tau.size(-1),
      "torch.ormqr: other.shape[",
      left_size_condition,
      "] must be greater than or equal to tau.shape[-1]");

  TORCH_CHECK(
      other.size(left_size_condition) == input.size(-2),
      "torch.ormqr: other.shape[",
      left_size_condition,
      "] must be equal to input.shape[-2]");

  TORCH_CHECK(
      input.dim() - tau.dim() == 1,
      "torch.ormqr: ",
      "Expected tau to have one dimension less than input, but got tau.ndim equal to ",
      tau.dim(),
      " and input.ndim is equal to ",
      input.dim());
  TORCH_CHECK(
      input.dim() == other.dim(),
      "torch.ormqr: ",
      "Expected other to have the same number of dimensions as input, but got other.ndim equal to ",
      other.dim(),
      " and input.ndim is equal to ",
      input.dim());

  if (input.dim() > 2) {
    auto expected_batch_shape = IntArrayRef(input.sizes().data(), input.dim() - 2); // input.shape[:-2]
    auto actual_batch_tau_shape = IntArrayRef(tau.sizes().data(), tau.dim() - 1); // tau.shape[:-1]
    TORCH_CHECK(
        actual_batch_tau_shape.equals(expected_batch_shape),
        "torch.ormqr: Expected batch dimensions of tau to be equal to input.shape[:-2], but got ",
        actual_batch_tau_shape);

    auto actual_batch_other_shape = IntArrayRef(other.sizes().data(), other.dim() - 2); // other.shape[:-2]
    TORCH_CHECK(
        actual_batch_other_shape.equals(expected_batch_shape),
        "torch.ormqr: Expected batch dimensions of other to be equal to input.shape[:-2], but got ",
        actual_batch_other_shape);
  }

  TORCH_CHECK(
      tau.scalar_type() == input.scalar_type(),
      "torch.ormqr: Expected input and tau to have the same dtype, but input has dtype", input.scalar_type(),
      " and tau has dtype ", tau.scalar_type());
  TORCH_CHECK(
      other.scalar_type() == input.scalar_type(),
      "torch.ormqr: Expected input and other to have the same dtype, but input has dtype", input.scalar_type(),
      " and other has dtype ", other.scalar_type());
  TORCH_CHECK(
      result.scalar_type() == input.scalar_type(),
      "torch.ormqr: Expected input and result to have the same dtype, but input has dtype", input.scalar_type(),
      " and result has dtype ", result.scalar_type());

  checkSameDevice("torch.ormqr", tau, input, "tau");
  checkSameDevice("torch.ormqr", other, input, "other");
  checkSameDevice("torch.ormqr", result, input);

  bool result_equal_expected_shape = result.sizes().equals(other.sizes());
  bool is_batched_column_major = false;
  if (result.dim() >= 2) {
    is_batched_column_major = result.mT().is_contiguous();
  }

  // if result is not empty and not in batched column major format
  bool copy_needed = (result.numel() != 0 && !is_batched_column_major);
  copy_needed |= (result.numel() != 0 && !result_equal_expected_shape); // or result does not have the expected shape
  // we have to allocate a temporary tensor
  if (copy_needed) {
    Tensor result_tmp = at::empty({0}, input.options());
    ormqr_out_helper(input, tau, other, result_tmp, left, transpose);
    at::native::resize_output(result, result_tmp.sizes());
    result.copy_(result_tmp);
  } else {
    // use result's storage directly
    ormqr_out_helper(input, tau, other, result, left, transpose);
  }

  return result;
}

Tensor ormqr(const Tensor& input, const Tensor& tau, const Tensor& other, bool left, bool transpose) {
  Tensor result = at::empty({0}, input.options());
  result = at::native::ormqr_out(input, tau, other, left, transpose, result);
  return result;
}

// ~~~~~~~~~~~~~~~~~~~~~~~~~~~~~~~~~~ linalg_eigh ~~~~~~~~~~~~~~~~~~~~~~~~~~~~~~~~

DEFINE_DISPATCH(linalg_eigh_stub);

/*
  Computes eigenvalues and eigenvectors of the tensor 'input'.

  Args:
  * 'input' - input Tensor for eigendecomposition
  * 'values' - Tensor to store computed eigenvalues
  * 'vectors' - Tensor to store computed eigenvectors
  * 'infos' - Tensor to store LAPACK/MAGMA/cuSOLVER error codes
  * 'compute_eigenvectors' - controls whether eigenvectors should be computed
  * 'uplo_str' - controls the portion of input matrix to consider in computations, allowed values are "u", "U", "l", "L"
    "u", "U" - upper triangular portion of the input matrix is used in computations; "l", "L" - lower.
*/
void linalg_eigh_out_info(
    const Tensor& input,
    const Tensor& values,
    const Tensor& vectors,
    const Tensor& infos,
    bool compute_eigenvectors,
    const c10::string_view uplo_str) {
  // These internal asserts make explicit the assumptions in the implementation
  // Error check with the actual error messages are done on the higher level of
  // the hierarchy of calls
  TORCH_INTERNAL_ASSERT_DEBUG_ONLY(input.dim() >= 2);
  TORCH_INTERNAL_ASSERT_DEBUG_ONLY(input.size(-2) == input.size(-1));

  TORCH_INTERNAL_ASSERT_DEBUG_ONLY(input.device() == vectors.device());
  TORCH_INTERNAL_ASSERT_DEBUG_ONLY(input.device() == values.device());

  // eigenvalues are always real-valued
  // NOLINTNEXTLINE(clang-analyzer-deadcode.DeadStores)
  ScalarType real_dtype = toRealValueType(input.scalar_type());
  TORCH_INTERNAL_ASSERT_DEBUG_ONLY(values.scalar_type() == real_dtype);
  TORCH_INTERNAL_ASSERT_DEBUG_ONLY(input.scalar_type() == vectors.scalar_type());

  TORCH_INTERNAL_ASSERT_DEBUG_ONLY(infos.scalar_type() == at::kInt);
  TORCH_INTERNAL_ASSERT_DEBUG_ONLY(infos.device() == input.device());

  // infos can have the shape equal to input.shape[:-2] or (batchCount(input), ), both would work with the current implementation.
  // infos.shape == input.shape[:-2] might be useful in the future for easier checking the error code for the specific matrix
  // in batched input when we would have a user-exposed way to get infos tensor.
  // 1-dimensional tensor of shape (batchCount(input), ) is currently used for the internal implementation everywhere.
  TORCH_INTERNAL_ASSERT_DEBUG_ONLY(infos.numel() == std::max<int64_t>(1, batchCount(input)));
  TORCH_INTERNAL_ASSERT_DEBUG_ONLY(infos.is_contiguous());

  // if 'vectors' has no elements we can modify it
  if (vectors.numel() == 0) {
    vectors.resize_(input.sizes(), MemoryFormat::Contiguous);
    vectors.transpose_(-2, -1);  // make 'vectors' to have Fortran contiguous memory layout
  }

  // if 'values' has no elements we can modify it
  auto values_shape = IntArrayRef(input.sizes().data(), input.dim()-1);  // input.shape[:-1]
  if (values.numel() == 0) {
    values.resize_(values_shape, MemoryFormat::Contiguous);
  }

  // 'vectors' must be in batched column major order (Fortran contiguous)
  TORCH_INTERNAL_ASSERT_DEBUG_ONLY(vectors.mT().is_contiguous());
  TORCH_INTERNAL_ASSERT_DEBUG_ONLY(vectors.sizes().equals(input.sizes()));

  // 'values' must be contiguous
  TORCH_INTERNAL_ASSERT_DEBUG_ONLY(values.is_contiguous());
  TORCH_INTERNAL_ASSERT_DEBUG_ONLY(values.sizes().equals(values_shape));

  // linalg_eigh_stub performs calculations in-place and 'vectors' must be a copy of 'input'
  vectors.copy_(input);

  // NOLINTNEXTLINE(cppcoreguidelines-narrowing-conversions,bugprone-narrowing-conversions)
  char uplo = std::toupper(uplo_str[0]);
  bool upper = (uplo == 'U');

  linalg_eigh_stub(input.device().type(), values, vectors, infos, upper, compute_eigenvectors);
}

std::tuple<Tensor, Tensor> linalg_eigh(const Tensor& input, c10::string_view uplo) {
  squareCheckInputs(input, "linalg.eigh");
  checkUplo(uplo);
  ScalarType real_dtype = toRealValueType(input.scalar_type());
  Tensor values = at::empty({0}, input.options().dtype(real_dtype));
  Tensor vectors = at::empty({0}, input.options());
  Tensor infos = at::zeros({std::max<int64_t>(1, batchCount(input))}, input.options().dtype(kInt));

  linalg_eigh_out_info(input, values, vectors, infos, true, uplo);
  at::_linalg_check_errors(infos, "torch.linalg.eigh", input.dim() == 2);
  return std::tuple<Tensor, Tensor>(values, vectors);
}

// TODO: it's possible to make the _out variant to be a primal function and implement linalg_eigh on top of _out
// TODO: implement _out variant avoiding copy and using already allocated storage directly
std::tuple<Tensor&, Tensor&> linalg_eigh_out(const Tensor& input, c10::string_view uplo, Tensor& eigvals, Tensor& eigvecs) {
  checkLinalgCompatibleDtype("torch.linalg.eigh", eigvecs, input, "eigenvectors");

  // eigenvalues are always real-valued here
  ScalarType real_dtype = toRealValueType(input.scalar_type());
  checkLinalgCompatibleDtype("torch.linalg.eigh", eigvals.scalar_type(), real_dtype, "eigenvalues");

  Tensor eigvals_tmp, eigvecs_tmp;
  std::tie(eigvals_tmp, eigvecs_tmp) = at::linalg_eigh(input, uplo);

  at::native::resize_output(eigvals, eigvals_tmp.sizes());
  eigvals.copy_(eigvals_tmp);
  at::native::resize_output(eigvecs, eigvecs_tmp.sizes());
  eigvecs.copy_(eigvecs_tmp);

  return std::tuple<Tensor&, Tensor&>(eigvals, eigvecs);
}

Tensor linalg_eigvalsh(const Tensor& input, c10::string_view uplo) {
  // if input requires grad we must compute the eigenvectors to make this function differentiable
  // the eigenvectors are not exposed to the user
  if (_requires_fw_or_bw_grad(input)) {
    Tensor values;
    std::tie(values, std::ignore) = at::linalg_eigh(input, uplo);
    return values;
  }

  ScalarType real_dtype = toRealValueType(input.scalar_type());
  Tensor values = at::empty({0}, input.options().dtype(real_dtype));
  values = at::linalg_eigvalsh_outf(input, uplo, values);
  return values;
}

Tensor& linalg_eigvalsh_out(const Tensor& input, c10::string_view uplo, Tensor& result) {
  ScalarType real_dtype = toRealValueType(input.scalar_type());
  checkLinalgCompatibleDtype("torch.linalg.eigvalsh", result.scalar_type(), real_dtype);

  squareCheckInputs(input, "linalg.eigvalsh");
  checkUplo(uplo);

  auto expected_result_shape = IntArrayRef(input.sizes().data(), input.dim()-1);  // input.shape[:-1]
  bool result_equal_expected_shape = result.sizes().equals(expected_result_shape);
  bool expected_result_type = (result.scalar_type() == real_dtype);
  bool copy_needed = !expected_result_type;
  copy_needed |= (result.numel() != 0 && !result_equal_expected_shape);
  copy_needed |= (result.numel() != 0 && !result.is_contiguous());

  Tensor vectors = at::empty({0}, input.options());
  Tensor infos = at::zeros({std::max<int64_t>(1, batchCount(input))}, input.options().dtype(kInt));

  if (copy_needed) { // we have to allocate a temporary tensor
    Tensor result_tmp = at::empty({expected_result_shape}, input.options().dtype(real_dtype));
    linalg_eigh_out_info(input, result_tmp, vectors, infos, /*compute_eigenvectors=*/false, uplo);
    at::native::resize_output(result, result_tmp.sizes());
    result.copy_(result_tmp);
  } else {
    // else use the provided output storage directly
    linalg_eigh_out_info(input, result, vectors, infos, /*compute_eigenvectors=*/false, uplo);
  }

  at::_linalg_check_errors(infos, "torch.linalg.eigvalsh", input.dim() == 2);
  return result;
}

// ~~~~~~~~~~~~~~~~~~~~~~~~~~~~~~~~~~ symeig ~~~~~~~~~~~~~~~~~~~~~~~~~~~~~~~~~~~~~

template <typename scalar_t>
static void apply_symeig(Tensor& self, Tensor& eigvals, bool eigenvectors, bool upper, std::vector<int64_t>& infos) {
#if !AT_BUILD_WITH_LAPACK()
  AT_ERROR("symeig: LAPACK library not found in compilation");
#else
  using value_t = typename c10::scalar_value_type<scalar_t>::type;
  auto self_data = self.data_ptr<scalar_t>();
  auto eigvals_data = eigvals.data_ptr<value_t>();
  auto self_matrix_stride = matrixStride(self);
  auto eigvals_stride = eigvals.size(-1);
  auto batch_size = batchCount(self);
  auto n = self.size(-1);

  char uplo = upper ? 'U' : 'L';
  char jobz = eigenvectors ? 'V' : 'N';

  // NOLINTNEXTLINE(cppcoreguidelines-init-variables)
  int info;
  // Run once, first to get the optimum work size.
  // Since we deal with batches of matrices with the same dimensions, doing this outside
  // the loop saves (batch_size - 1) workspace queries which would provide the same result
  // and (batch_size - 1) calls to allocate and deallocate workspace using at::empty()
  int lwork = -1;
  scalar_t wkopt;

  Tensor rwork;
  value_t* rwork_data = nullptr;
  if (isComplexType(at::typeMetaToScalarType(self.dtype()))) {
    int64_t lrwork = std::max(int64_t(1), 3 * n - 2);
    ScalarType dtype = toRealValueType(typeMetaToScalarType(self.dtype()));
    rwork = at::empty({lrwork}, self.options().dtype(dtype));
    rwork_data = rwork.data_ptr<value_t>();
  }

  lapackSymeig<scalar_t, value_t>(jobz, uplo, n, self_data, n, eigvals_data, &wkopt, lwork, rwork_data, &info);
  lwork = std::max<int>(1, real_impl<scalar_t, value_t>(wkopt));
  Tensor work = at::empty({lwork}, self.options());

  for (const auto i : c10::irange(batch_size)) {
    scalar_t* self_working_ptr = &self_data[i * self_matrix_stride];
    value_t* eigvals_working_ptr = &eigvals_data[i * eigvals_stride];

    // now compute the eigenvalues and the eigenvectors (optionally)
    lapackSymeig<scalar_t, value_t>(jobz, uplo, n, self_working_ptr, n, eigvals_working_ptr, work.data_ptr<scalar_t>(), lwork, rwork_data, &info);
    infos[i] = info;
    if (info != 0) {
      return;
    }
  }
#endif
}

std::tuple<Tensor, Tensor> _symeig_helper_cpu(const Tensor& self, bool eigenvectors, bool upper) {
  std::vector<int64_t> infos(batchCount(self), 0);

  auto self_sizes = self.sizes().vec();
  self_sizes.pop_back();
  ScalarType dtype = toRealValueType(typeMetaToScalarType(self.dtype()));
  auto eigvals = at::empty(self_sizes, self.options().dtype(dtype));

  if (self.numel() == 0) {
    return std::tuple<Tensor, Tensor>(eigvals, at::empty_like(self, LEGACY_CONTIGUOUS_MEMORY_FORMAT));
  }

  auto self_working_copy = cloneBatchedColumnMajor(self);
  AT_DISPATCH_FLOATING_AND_COMPLEX_TYPES(self.scalar_type(), "symeig_cpu", [&]{
    apply_symeig<scalar_t>(self_working_copy, eigvals, eigenvectors, upper, infos);
  });

  if (self.dim() > 2) {
    batchCheckErrors(infos, "symeig_cpu");
  } else {
    singleCheckErrors(infos[0], "symeig_cpu");
  }
  if (eigenvectors) {
    return std::tuple<Tensor, Tensor>(eigvals, self_working_copy);
  } else {
    return std::tuple<Tensor, Tensor>(eigvals, at::empty({0}, self.options()));
  }
}

std::tuple<Tensor, Tensor> symeig(const Tensor& self, bool eigenvectors, bool upper) {
  TORCH_WARN_ONCE(
    "torch.symeig is deprecated in favor of torch.linalg.eigh and will be removed in a future ",
    "PyTorch release.\n",
    "The default behavior has changed from using the upper triangular portion of the matrix by default ",
    "to using the lower triangular portion.\n",
    "L, _ = torch.symeig(A, upper=upper)\n",
    "should be replaced with\n",
    "L = torch.linalg.eigvalsh(A, UPLO='U' if upper else 'L')\n",
    "and\n",
    "L, V = torch.symeig(A, eigenvectors=True)\n"
    "should be replaced with\n",
    "L, V = torch.linalg.eigh(A, UPLO='U' if upper else 'L')"
  );
  squareCheckInputs(self, "linalg.symeig");
  return at::_symeig_helper(self, eigenvectors, upper);
}

std::tuple<Tensor&, Tensor&> symeig_out(const Tensor& self, bool eigenvectors, bool upper, Tensor& vals, Tensor& vecs) {
  TORCH_WARN_ONCE(
    "torch.symeig is deprecated in favor of torch.linalg.eigh and will be removed in a future ",
    "PyTorch release.\n",
    "The default behavior has changed from using the upper triangular portion of the matrix by default ",
    "to using the lower triangular portion.\n",
    "L, _ = torch.symeig(A, upper=upper)\n",
    "should be replaced with\n",
    "L = torch.linalg.eigvalsh(A, UPLO='U' if upper else 'L')\n",
    "and\n",
    "L, V = torch.symeig(A, eigenvectors=True)\n"
    "should be replaced with\n",
    "L, V = torch.linalg.eigh(A, UPLO='U' if upper else 'L')"
  );
  checkSameDevice("symeig", vals, self, "eigenvalues");
  checkSameDevice("symeig", vecs, self, "eigenvectors");
  checkLinalgCompatibleDtype("symeig", vecs, self, "eigenvectors");
  // eigenvalues are always real-valued here
  ScalarType real_dtype = toRealValueType(self.scalar_type());
  checkLinalgCompatibleDtype("symeig", vals.scalar_type(), real_dtype, "eigenvalues");

  Tensor vals_tmp, vecs_tmp;
  std::tie(vals_tmp, vecs_tmp) = at::symeig(self, eigenvectors, upper);

  at::native::resize_output(vals, vals_tmp.sizes());
  at::native::resize_output(vecs, vecs_tmp.sizes());
  vals.copy_(vals_tmp);
  vecs.copy_(vecs_tmp);
  return std::tuple<Tensor&, Tensor&>(vals, vecs);
}

// ~~~~~~~~~~~~~~~~~~~~~~~~~~~~~~~~~~~~ linalg_eig ~~~~~~~~~~~~~~~~~~~~~~~~~~~~~~~

// This function returns complex-valued eigenvectors that is obtained from LAPACK GEEV's real-valued output
// This function is also used for the MAGMA path because intermediate MAGMA's results live on CPU
template <typename scalar_t>
static void linalg_eig_make_complex_eigenvectors_impl(Tensor& result, const Tensor& complex_values, const Tensor& real_vectors) {
  // From GEEV documentation:
  // Complex conjugate pairs of eigenvalues appear consecutively with the eigenvalue having the positive imaginary part first
  // If the j-th eigenvalue is real, then v(j) = VR(:,j), the j-th column of VR.
  // If the j-th and (j+1)-st eigenvalues form a complex conjugate pair, then v(j) = VR(:,j) + i*VR(:,j+1) and v(j+1) = VR(:,j) - i*VR(:,j+1).

  auto batch_size = batchCount(real_vectors);
  auto n = real_vectors.size(-1);
  auto matrix_stride = matrixStride(real_vectors);

  auto result_data = result.data_ptr<c10::complex<scalar_t>>();
  auto real_vectors_data = real_vectors.data_ptr<scalar_t>();
  auto values_data = complex_values.data_ptr<c10::complex<scalar_t>>();

  for (auto b = decltype(batch_size){0}; b < batch_size; b++) {
    scalar_t* vecs = &real_vectors_data[b * matrix_stride];
    c10::complex<scalar_t>* res = &result_data[b * matrix_stride];
    c10::complex<scalar_t>* vals = &values_data[b * n];
    for (auto j = decltype(n){0}; j < n; j++) {
      if (vals[j].imag() == 0.0) {  // eigenvalue is real, then v(j) = VR(:,j)
        for (auto i = decltype(n){0}; i < n; i++) {
          res[j * n + i] = c10::complex<scalar_t>(vecs[j * n + i], 0);
        }
      } else {
        for (auto i = decltype(n){0}; i < n; i++) {
          res[j * n + i] = c10::complex<scalar_t>(vecs[j * n + i],  vecs[(j+1) * n + i]);      // v(j)   = VR(:,j) + i*VR(:,j+1)
          res[(j+1) * n + i] = c10::complex<scalar_t>(vecs[j * n + i], -vecs[(j+1) * n + i]);  // v(j+1) = VR(:,j) - i*VR(:,j+1)
        }
        j++;
      }
    }
  }
}

static Tensor& linalg_eig_make_complex_eigenvectors(Tensor& complex_vectors, const Tensor& complex_values, const Tensor& real_vectors) {
  // These asserts make explicit the requirements on tensors for 'linalg_eig_make_complex_eigenvectors_impl'
  TORCH_INTERNAL_ASSERT_DEBUG_ONLY(complex_vectors.device() == at::kCPU);
  TORCH_INTERNAL_ASSERT_DEBUG_ONLY(complex_values.device() == at::kCPU);
  TORCH_INTERNAL_ASSERT_DEBUG_ONLY(real_vectors.device() == at::kCPU);

  TORCH_INTERNAL_ASSERT_DEBUG_ONLY(complex_vectors.is_complex());
  TORCH_INTERNAL_ASSERT_DEBUG_ONLY(complex_values.is_complex());
  TORCH_INTERNAL_ASSERT_DEBUG_ONLY(real_vectors.is_floating_point());

  TORCH_INTERNAL_ASSERT_DEBUG_ONLY(complex_vectors.mT().is_contiguous());
  TORCH_INTERNAL_ASSERT_DEBUG_ONLY(complex_values.is_contiguous());
  TORCH_INTERNAL_ASSERT_DEBUG_ONLY(real_vectors.mT().is_contiguous());

  AT_DISPATCH_FLOATING_TYPES(real_vectors.scalar_type(), "linalg_eig_make_complex_vector", [&]{
    linalg_eig_make_complex_eigenvectors_impl<scalar_t>(complex_vectors, complex_values, real_vectors);
  });
  return complex_vectors;
}

DEFINE_DISPATCH(linalg_eig_stub);

std::tuple<Tensor&, Tensor&> linalg_eig_out_info(const Tensor& input, Tensor& values, Tensor& vectors, Tensor& infos, bool compute_eigenvectors) {
  // MAGMA doesn't have GPU interface for GEEV routine, it requires inputs to be on CPU
  // therefore we create all intermediate tensors on CPU
  auto options = input.options().device(at::kCPU);

  // These internal asserts make explicit the assumptions in the implementation
  // Error check with the actual error messages are done on the higher level of the hierarchy of calls
  TORCH_INTERNAL_ASSERT_DEBUG_ONLY(input.dim() >= 2);
  TORCH_INTERNAL_ASSERT_DEBUG_ONLY(input.size(-2) == input.size(-1));

  // for real-valued 'input', eigenvalues can be real-valued or complex-valued
  TORCH_INTERNAL_ASSERT_DEBUG_ONLY((toComplexType(input.scalar_type()) == values.scalar_type()) || (input.scalar_type() == values.scalar_type()));
  TORCH_INTERNAL_ASSERT_DEBUG_ONLY(values.device() == at::kCPU);

  // for real-valued 'input', eigenvectors can be real-valued or complex-valued
  if (compute_eigenvectors) {
    TORCH_INTERNAL_ASSERT_DEBUG_ONLY((toComplexType(input.scalar_type()) == vectors.scalar_type()) || (input.scalar_type() == vectors.scalar_type()));
    TORCH_INTERNAL_ASSERT_DEBUG_ONLY(vectors.device() == at::kCPU);
  }

  TORCH_INTERNAL_ASSERT_DEBUG_ONLY(infos.scalar_type() == at::kInt);
  TORCH_INTERNAL_ASSERT_DEBUG_ONLY(infos.device() == at::kCPU);
  TORCH_INTERNAL_ASSERT_DEBUG_ONLY(infos.numel() == std::max<int64_t>(1, batchCount(input)));
  TORCH_INTERNAL_ASSERT_DEBUG_ONLY(infos.is_contiguous());

  // if 'vectors' has no elements we can modify it
  if (vectors.numel() == 0 && compute_eigenvectors) {
    vectors.resize_(input.sizes(), MemoryFormat::Contiguous);
    vectors.transpose_(-2, -1);  // make 'vectors' to have Fortran contiguous memory layout
  }

  // if 'values' has no elements we can modify it
  auto values_shape = IntArrayRef(input.sizes().data(), input.dim()-1);  // input.shape[:-1]
  if (values.numel() == 0) {
    values.resize_(values_shape, MemoryFormat::Contiguous);
  }

  // 'vectors' must be in batched column major order (Fortran contiguous)
  if (compute_eigenvectors) {
    TORCH_INTERNAL_ASSERT_DEBUG_ONLY(vectors.mT().is_contiguous());
    TORCH_INTERNAL_ASSERT_DEBUG_ONLY(vectors.sizes().equals(input.sizes()));
  }

  // 'values' must be contiguous
  TORCH_INTERNAL_ASSERT_DEBUG_ONLY(values.is_contiguous());
  TORCH_INTERNAL_ASSERT_DEBUG_ONLY(values.sizes().equals(values_shape));

  // if 'input' is complex then use 'values' directly else create a temporary to hold the real and imaginary parts
  // and then use at::complex_out
  Tensor real_imag_values = values;

  // if 'input' is complex then use 'vectors' directly else maybe create a temporary to hold real vectors
  // and then use linalg_eig_make_complex_eigenvectors
  Tensor maybe_complex_vectors = vectors;
  if (!input.is_complex()) {
    // first n elements to hold the real portion of the output and the last n elements to hold the imaginary portion
    auto real_imag_shape = IntArrayRef(input.sizes().data(), input.dim()-2).vec();  // input.shape[:-2]
    real_imag_shape.push_back(input.size(-1) * 2);
    real_imag_values = at::empty(real_imag_shape, options, MemoryFormat::Contiguous);

    // linalg_eig_stub expects real-valued tensor to store eigenvectors
    // output of linalg_eig_stub need to be post-processed later to produce complex-valued eigenvectors
    // we do this post-processing only if 'vectors' is complex-valued
    // otherwise storage of 'vectors' is used directly
    if (vectors.is_complex() && compute_eigenvectors) {
      maybe_complex_vectors = at::empty(input.sizes(), options, MemoryFormat::Contiguous);
      maybe_complex_vectors.transpose_(-2, -1);  // make 'maybe_complex_vectors' to have Fortran contiguous memory layout
    }
  }

  // MAGMA uses a hybrid CPU-GPU algorithm that performs well only for large matrices
  // See: https://github.com/pytorch/pytorch/pull/52491#issuecomment-795685687
  // Here we call CPU path for matrices smaller than 2048x2048
  // that should be in general significantly faster than calling MAGMA
  if (input.size(-1) <= 2048) {
    linalg_eig_stub(at::kCPU, real_imag_values, maybe_complex_vectors, infos, input.to(kCPU), compute_eigenvectors);
  } else {
    linalg_eig_stub(input.device().type(), real_imag_values, maybe_complex_vectors, infos, input, compute_eigenvectors);
  }

  // if input is not complex we need to do some post-processing
  if (!input.is_complex()) {
    // extract real and imaginary parts of the output
    auto real_values = real_imag_values.slice(/*dim=*/-1, /*start=*/0, /*end*/input.size(-1));
    auto imag_values = real_imag_values.slice(/*dim=*/-1, /*start=*/input.size(-1));

    // if the imaginary part is zero we don't need to do anything
    bool is_zero_imag = at::all(imag_values == 0.0).item().toBool();
    if (is_zero_imag) {
      values.copy_(real_values);
      if (compute_eigenvectors) {
        vectors.copy_(maybe_complex_vectors);  // does nothing for !vectors.is_complex() because vectors.is_same(maybe_complex_vectors) == true
      }
      return std::tuple<Tensor&, Tensor&>(values, vectors);
    }

    if (values.is_complex()) {
      values = at::complex_out(values, real_values, imag_values);
    } else {
      TORCH_CHECK(false, "torch.linalg.eig: imaginary part of eigenvalues is non-zero, can't safely cast eigenvalues to non-complex dtype.")
    }
    if (compute_eigenvectors) {
      if (vectors.is_complex()) {
          vectors = linalg_eig_make_complex_eigenvectors(vectors, values, maybe_complex_vectors);
      } else {
        TORCH_CHECK(false, "torch.linalg.eig: imaginary part of eigenvectors is non-zero, can't safely cast eigenvectors to non-complex dtype.")
      }
    }
  }

  return std::tuple<Tensor&, Tensor&>(values, vectors);
}

std::tuple<Tensor&, Tensor&> linalg_eig_out(const Tensor& input, Tensor& values, Tensor& vectors) {
  TORCH_CHECK(input.isfinite().all().item<bool>(), "torch.linalg.eig: input tensor should not contain infs or NaNs.");
  squareCheckInputs(input, "linalg.eig");

  // unlike NumPy for real-valued inputs the output is always complex-valued
  checkLinalgCompatibleDtype("torch.linalg.eig", values.scalar_type(), toComplexType(input.scalar_type()), "eigenvalues");
  checkLinalgCompatibleDtype("torch.linalg.eig", vectors.scalar_type(), toComplexType(input.scalar_type()), "eigenvectors");
  checkSameDevice("torch.linalg.eig", values, input, "eigenvalues");
  checkSameDevice("torch.linalg.eig", vectors, input, "eigenvectors");

  // MAGMA doesn't have GPU interface for GEEV routine, it requires inputs to be on CPU
  auto options = input.options().device(at::kCPU);
  auto infos = at::zeros({std::max<int64_t>(1, batchCount(input))}, options.dtype(kInt));

  // if result is not empty and not in batched column major format we have to allocate a temporary tensor
  bool is_batched_column_major = false;
  if (vectors.dim() >= 2) {
    is_batched_column_major = vectors.mT().is_contiguous();
  }

  bool values_expected_type = (values.scalar_type() == toComplexType(input.scalar_type()));
  bool vectors_expected_type = (vectors.scalar_type() == toComplexType(input.scalar_type()));

  auto expected_values_shape = IntArrayRef(input.sizes().data(), input.dim()-1);  // input.shape[:-1]
  bool values_equal_expected_shape = values.sizes().equals(expected_values_shape);
  bool vectors_equal_expected_shape = vectors.sizes().equals(input.sizes());

  // if result is not empty and not in batched column major format
  bool values_tmp_needed = (values.numel() != 0 && !values.is_contiguous());
  bool vectors_tmp_needed = (vectors.numel() != 0 && !is_batched_column_major);
  // or result does not have the expected shape
  values_tmp_needed |= (values.numel() != 0 && !values_equal_expected_shape);
  vectors_tmp_needed |= (vectors.numel() != 0 && !vectors_equal_expected_shape);
  // or result does not have the expected dtype
  values_tmp_needed |= !values_expected_type;
  vectors_tmp_needed |= !vectors_expected_type;
  // we will allocate a temporary tensor and do the copy

  // because MAGMA's GEEV takes CPU inputs and returns CPU outputs
  // "out" tensors that are on GPU device can't be used directly
  values_tmp_needed |= values.is_cuda();
  vectors_tmp_needed |= vectors.is_cuda();

  // determine the appropriate scalar_type for the temporary tensors
  ScalarType values_type = input.scalar_type();
  ScalarType vectors_type = input.scalar_type();
  if (!input.is_complex()) {
    // for real-valued input we can have either real- or complex-valued output
    ScalarType input_complex_dtype = toComplexType(input.scalar_type());
    values_type = values.is_complex() ? input_complex_dtype : values_type;
    vectors_type = vectors.is_complex() ? input_complex_dtype : vectors_type;
  }

  if (values_tmp_needed && vectors_tmp_needed) {
    Tensor values_tmp = at::empty({0}, options.dtype(values_type));
    Tensor vectors_tmp = at::empty({0}, options.dtype(vectors_type));
    std::tie(values_tmp, vectors_tmp) = linalg_eig_out_info(input, values_tmp, vectors_tmp, infos, true);
    at::native::resize_output(values, values_tmp.sizes());
    values.copy_(values_tmp);
    at::native::resize_output(vectors, vectors_tmp.sizes());
    vectors.copy_(vectors_tmp);
  } else if (!values_tmp_needed && vectors_tmp_needed) {
    // use 'values' storage directly
    Tensor vectors_tmp = at::empty({0}, options.dtype(vectors_type));
    std::tie(values, vectors_tmp) = linalg_eig_out_info(input, values, vectors_tmp, infos, true);
    at::native::resize_output(vectors, vectors_tmp.sizes());
    vectors.copy_(vectors_tmp);
  } else if (values_tmp_needed && !vectors_tmp_needed) {
    // use 'vectors' storage directly
    Tensor values_tmp = at::empty({0}, options.dtype(values_type));
    std::tie(values_tmp, vectors) = linalg_eig_out_info(input, values_tmp, vectors, infos, true);
    at::native::resize_output(values, values_tmp.sizes());
    values.copy_(values_tmp);
  } else {
    // use 'values' and 'vectors' storage directly
    std::tie(values, vectors) = linalg_eig_out_info(input, values, vectors, infos, true);
  }

  // Now check LAPACK/MAGMA error codes
  at::_linalg_check_errors(infos, "torch.linalg.eig", input.dim() == 2);
  return std::tuple<Tensor&, Tensor&>(values, vectors);
}

std::tuple<Tensor, Tensor> linalg_eig(const Tensor& input) {
  ScalarType complex_dtype = toComplexType(input.scalar_type());
  Tensor values = at::empty({0}, input.options().dtype(complex_dtype));
  Tensor vectors = at::empty({0}, input.options().dtype(complex_dtype));

  at::linalg_eig_outf(input, values, vectors);

  return std::tuple<Tensor, Tensor>(values, vectors);
}

Tensor& linalg_eigvals_out(const Tensor& input, Tensor& values) {
  squareCheckInputs(input, "linalg.eigvals");

  // unlike NumPy for real-valued inputs the output is always complex-valued
  checkLinalgCompatibleDtype("torch.linalg.eigvals", values.scalar_type(), toComplexType(input.scalar_type()), "eigenvalues");
  checkSameDevice("torch.linalg.eigvals", values, input, "eigenvalues");

  // MAGMA doesn't have GPU interface for GEEV routine, it requires inputs to be on CPU
  auto options = input.options().device(at::kCPU);
  auto infos = at::zeros({std::max<int64_t>(1, batchCount(input))}, options.dtype(kInt));

  bool values_expected_type = (values.scalar_type() == toComplexType(input.scalar_type()));

  auto expected_values_shape = IntArrayRef(input.sizes().data(), input.dim()-1);  // input.shape[:-1]
  bool values_equal_expected_shape = values.sizes().equals(expected_values_shape);

  // if result is not empty and not in batched column major format
  bool values_tmp_needed = (values.numel() != 0 && !values.is_contiguous());
  // or result does not have the expected shape
  values_tmp_needed |= (values.numel() != 0 && !values_equal_expected_shape);
  // or result does not have the expected dtype
  values_tmp_needed |= !values_expected_type;
  // we will allocate a temporary tensor and do the copy

  // because MAGMA's GEEV takes CPU inputs and returns CPU outputs
  // 'values' tensor that is on GPU device can't be used directly
  values_tmp_needed |= values.is_cuda();

  // determine the appropriate scalar_type for the temporary tensors
  ScalarType values_type = input.scalar_type();
  if (!input.is_complex()) {
    // for real-valued input we can have either real- or complex-valued output
    ScalarType input_complex_dtype = toComplexType(input.scalar_type());
    values_type = values.is_complex() ? input_complex_dtype : values_type;
  }

  Tensor vectors;
  if (values_tmp_needed) {
    Tensor values_tmp = at::empty({0}, options.dtype(values_type));
    std::tie(values_tmp, std::ignore) = linalg_eig_out_info(input, values_tmp, vectors, infos, /*compute_eigenvectors=*/false);
    at::native::resize_output(values, values_tmp.sizes());
    values.copy_(values_tmp);
  } else { // use 'values' storage directly
    std::tie(values, std::ignore) = linalg_eig_out_info(input, values, vectors, infos, /*compute_eigenvectors=*/false);
  }

  // Now check LAPACK/MAGMA error codes
  at::_linalg_check_errors(infos, "torch.linalg.eigvals", input.dim() == 2);
  return values;
}

Tensor linalg_eigvals(const Tensor& input) {
  // if input requires grad we must compute the eigenvectors to make this function differentiable
  // the eigenvectors are not exposed to the user
  if (_requires_fw_or_bw_grad(input)) {
    return std::get<0>(at::linalg_eig(input));
  }

  ScalarType complex_dtype = toComplexType(input.scalar_type());
  Tensor values = at::empty({0}, input.options().dtype(complex_dtype));

  at::linalg_eigvals_outf(input, values);

  return values;
}

// ~~~~~~~~~~~~~~~~~~~~~~~~~~~~~~~~~~~~ eig ~~~~~~~~~~~~~~~~~~~~~~~~~~~~~~~~~~~~~~

DEFINE_DISPATCH(eig_stub);

std::tuple<Tensor&, Tensor&> eig_out(const Tensor& self, bool eigenvectors, Tensor& e, Tensor& v) {
  TORCH_WARN_ONCE(
    "torch.eig is deprecated in favor of torch.linalg.eig and will be removed in a future ",
    "PyTorch release.\n",
    "torch.linalg.eig returns complex tensors of dtype cfloat or cdouble rather than real tensors ",
    "mimicking complex tensors.\n",
    "L, _ = torch.eig(A)\n",
    "should be replaced with\n",
    "L_complex = torch.linalg.eigvals(A)\n",
    "and\n",
    "L, V = torch.eig(A, eigenvectors=True)\n",
    "should be replaced with\n",
    "L_complex, V_complex = torch.linalg.eig(A)"
  );
  TORCH_CHECK(self.dim() == 2, "input should be 2 dimensional");
  TORCH_CHECK(self.size(0) == self.size(1), "input should be square");
  TORCH_CHECK(self.isfinite().all().item<bool>(), "input should not contain infs or NaNs");
  checkSameDevice("torch.eig", e, self, "eigenvalues");
  checkLinalgCompatibleDtype("torch.eig", e, self, "eigenvalues");
  if (eigenvectors) {
    checkSameDevice("torch.eig", v, self, "eigenvectors");
    checkLinalgCompatibleDtype("torch.eig", v, self, "eigenvectors");
  }
  int64_t n = self.size(-1);

  if (isComplexType(at::typeMetaToScalarType(self.dtype()))) {
      at::native::resize_output(e, {n});
  } else {
      at::native::resize_output(e, {n, 2});
  }
  if (eigenvectors) {
      at::native::resize_output(v, self.sizes());
  }

  // optimization: if self is empty, we can immediately return the empty
  // tensors, instead of getting empty tensors from eig_helper
  if (self.numel() == 0) {
      return std::tuple<Tensor&, Tensor&>(e, v);
  }

  Tensor vals_, vecs_;
  std::tie(vals_, vecs_) = eig_stub(self.device().type(), self, eigenvectors);
  e.copy_(vals_);
  if (eigenvectors) {
    v.copy_(vecs_);
  }
  return std::tuple<Tensor&, Tensor&>(e, v);
}

std::tuple<Tensor,Tensor> eig(const Tensor& self, bool eigenvectors) {
  Tensor e = at::empty({0}, self.options());
  Tensor v = at::empty({0}, self.options());
  at::eig_out(e, v, self, eigenvectors);
  return std::tuple<Tensor, Tensor>(e, v);
}

// ~~~~~~~~~~~~~~~~~~~~~~~~~~~~~~~~~ linalg_svd ~~~~~~~~~~~~~~~~~~~~~~~~~~~~~~~~~~

/* torch.svd, implemented in terms of torch.linalg.svd. There are two main
   differences:

    1. the 2nd parameter is bool some=True, which if effectively the opposite
       of full_matrices=True

    2. svd returns V, while linalg.svd returns Vh = V^H
*/

DEFINE_DISPATCH(svd_stub);

TORCH_IMPL_FUNC(_linalg_svd_out)(const Tensor& A,
                                 const bool full_matrices,
                                 const bool compute_uv,
                                 const Tensor & U,
                                 const Tensor & S,
                                 const Tensor & Vh) {
  // Half optimisation half precondition for some parts of the LAPACK / cuSOLVER
  // In particular, the call to lapackSvd to compute lwork fails otherwise
  if (A.numel() == 0) {
    // Needed in the case that we have e.g. A.shape == (3, 0) and full_matrices=True
    // We fill U or Vh with the identity matrix as it's a valid SVD for the empty matrix
    if (compute_uv && full_matrices) {
      if (U.numel() != 0) {
        U.zero_();
        U.diagonal(0, -2, -1).fill_(1.);
      }
      if (Vh.numel() != 0) {
        Vh.zero_();
        Vh.diagonal(0, -2, -1).fill_(1.);
      }
    }
    return;
  }
  // A always needs to be copied as its contents will be destroyed during the computaton of the SVD
  // Now, MAGMA needs the copy to be on CPU, while cuSOLVER needs it to be on CUDA, so we'll defer
  // the copy as a column major matrix to the backends.
  const auto info = at::zeros(IntArrayRef(A.sizes().begin(), A.sizes().end() - 2), A.options().dtype(kInt));

  svd_stub(A.device().type(),
           A,
           full_matrices,
           compute_uv,
           U, S, Vh, info);

  // TODO This should be removed, and the code checking for convergence should be lifted
  // from svd_cusolver to this function. We should then make sure that this function
  // never errors out.
  at::_linalg_check_errors(info, "linalg.svd", /*is_matrix*/A.dim() == 2);
}

std::tuple<Tensor&, Tensor&, Tensor&>
linalg_svd_out(const Tensor& A,
               bool full_matrices,
               Tensor & U,
               Tensor & S,
               Tensor & Vh) {
  // This function does not have an _ex variant as we always check errors inside
  // to assure the convergence of the algorithm anyway. See
  // https://github.com/pytorch/pytorch/issues/28293
  // https://github.com/pytorch/pytorch/issues/64237
  //
  // We must delegate both linalg_svd and linalg_svdvals to
  // _linalg_svd (rather than delegating linalg_svdvals to linalg_svd) because
  //   1. We don't want to expose the `compute_uv` parameter in svd
  //   2. We would like to make use of the `compute_uv=False` optimisation within svdvals
  // The only way to achieve these two things and still abide by the compositionality rules
  // is by dispatching to another function.
  return at::_linalg_svd_out(U, S, Vh, A, full_matrices, /*compute_uv=*/true);
}

std::tuple<Tensor, Tensor, Tensor> linalg_svd(const Tensor& A, bool full_matrices) {
  return at::_linalg_svd(A, full_matrices, /*compute_uv=*/true);
}

// See note in linalg_svd for why this function does not have an _ex variant
Tensor& linalg_svdvals_out(const Tensor& A, Tensor & S) {
  // Dummies
  auto U = at::empty({0}, A.options());
  auto Vh = at::empty({0}, A.options());
  at::_linalg_svd_out(U, S, Vh, A, /*full_matrices=*/false, /*comptue_uv=*/false);
  return S;
}

Tensor linalg_svdvals(const Tensor& A) {
  // NB: Why do we need isTensorSubclassLike check for linalg_svdvals but not linalg_eigvals?
  //     svdvals is decomposed at the vmap level in functorch so A can be a BatchedTensor wrapping
  //     a TensorWrapper requiring fw or bw grad.
  return std::get<1>(at::_linalg_svd(A, /*full_matrices=*/false,
                     /*comptue_uv=*/_requires_fw_or_bw_grad(A) || isTensorSubclassLike(A)));
}

std::tuple<Tensor&, Tensor&, Tensor&> svd_out(const Tensor& self, bool some, bool compute_uv, Tensor& U, Tensor& S, Tensor& V) {

  if (compute_uv) {
    if (V.dim() >= 2) {
      V.transpose_(-2, -1);
    }
    at::linalg_svd_out(U, S, V, self, /*full_matrices=*/!some);
    V.transpose_(-2, -1);
    if (V.is_complex()) {
      // We cannot use `_set_conj` as it does not play well with backwards
      V.conj_physical_();
    }
  } else {
    TORCH_CHECK(self.scalar_type() == U.scalar_type(),
    "torch.svd: Expected out tensor to have dtype ", self.scalar_type(), " but got ", U.scalar_type(), " instead");

    TORCH_CHECK(self.scalar_type() == V.scalar_type(),
    "torch.svd: Expected out tensor to have dtype ", self.scalar_type(), " but got ", V.scalar_type(), " instead");

    at::linalg_svdvals_out(S, self);
    // some == false returns U, Vh of size (m, m), (n, n) full of zeros
    const auto m = self.size(-2);
    const auto n = self.size(-1);
    auto sizes = self.sizes().vec();

    sizes.end()[-1] = m;
    at::native::resize_output(U, sizes);
    U.zero_();

    sizes.end()[-2] = n;
    sizes.end()[-1] = n;
    at::native::resize_output(V, sizes);
    V.zero_();
  }

  return std::tie(U, S, V);
}

std::tuple<Tensor, Tensor, Tensor> svd(const Tensor& self, bool some, bool compute_uv) {
  // TODO: uncomment the following when svd is deprecated not only in docs
  // torch/xla is blocking the transition from at::svd to at::linalg_svd in at::linalg_pinv code
  // see https://github.com/pytorch/xla/issues/2755
  // TORCH_WARN_ONCE(
  //     "torch.svd is deprecated in favor of torch.linalg.svd and will be ",
  //     "removed in a future PyTorch release.\n",
  //     "U, S, V = torch.svd(A, some=some, compute_uv=True) (default)\n",
  //     "should be replaced with\n",
  //     "U, S, Vh = torch.linalg.svd(A, full_matrices=not some)\n",
  //     "V = Vh.mH()\n",
  //     "and\n",
  //     "_, S, _ = torch.svd(A, some=some, compute_uv=False)\n",
  //     "should be replaced with\n",
  //     "S = torch.linalg.svdvals(A)");
  TORCH_CHECK(self.dim() >= 2, "linalg.svd: input should have at least 2 dimensions, but has ", self.dim(), " dimensions instead");
  Tensor U, S, Vh;
  if (compute_uv) {
    std::tie(U, S, Vh) = at::linalg_svd(self, /*full_matrices=*/!some);
  } else {
    S = at::linalg_svdvals(self);
    // some == false returns U, Vh of size (m, m), (n, n) full of zeros
    const auto m = self.size(-2);
    const auto n = self.size(-1);

    auto sizes = self.sizes().vec();
    sizes.end()[-1] = m;
    U = at::zeros(sizes, self.options());
    sizes.end()[-2] = n;
    sizes.end()[-1] = n;
    Vh = at::zeros(sizes, self.options());
  }
  return std::make_tuple(std::move(U), std::move(S), Vh.mH());
}

// ~~~~~~~~~~~~~~~~~~~~~~~~~~~~~~~~~~~ lstsq ~~~~~~~~~~~~~~~~~~~~~~~~~~~~~~~~~~~~~

DEFINE_DISPATCH(lstsq_stub);

/*
  Solves a least squares problem. That is minimizing the squared Frobenius norm of |B - A X|.

  Input args:
  * 'input' - Tensor containing batches of m-by-n matrix A.
  * 'other' - Tensor containing batches of max(m, n)-by-nrhs matrix B.
  * 'cond' - relative tolerance for determining rank of A.
  * 'driver' - the name of the LAPACK driver that is used to compute the solution.
  Output args (modified in-place):
  * 'solution' - Tensor to store the solution matrix X.
  * 'residuals' - Tensor to store values of the residual sum of squares for each column of the solution.
  * 'rank' - Tensor to store the rank of A.
  * 'singular_values' - Tensor to store the singular values of A.
  * 'infos' - Tensor to store error codes of linear algebra math library.

  For further details, please see the LAPACK documentation for GELS/GELSY/GELSS/GELSD routines.
*/
static void linalg_lstsq_out_info(
    Tensor& solution,
    Tensor& residuals,
    Tensor& rank,
    Tensor& singular_values,
    Tensor& infos,
    const Tensor& input,
    const Tensor& other,
    double rcond,
    std::string& driver) {
  // These internal asserts make explicit the assumptions in the implementation
  // Error check with the actual error messages are done on the higher level of
  // the hierarchy of calls
  TORCH_INTERNAL_ASSERT(input.dim() >= 2);
  TORCH_INTERNAL_ASSERT(other.dim() >= 1);

  auto dim_diff = input.dim() - other.dim();
  TORCH_INTERNAL_ASSERT(0 <= dim_diff && dim_diff <= 1);

  TORCH_INTERNAL_ASSERT(input.scalar_type() == other.scalar_type());
  TORCH_INTERNAL_ASSERT(input.device() == other.device());

  TORCH_INTERNAL_ASSERT(solution.scalar_type() == input.scalar_type());
  TORCH_INTERNAL_ASSERT(solution.device() == input.device());

  TORCH_INTERNAL_ASSERT(residuals.device() == input.device());

  TORCH_INTERNAL_ASSERT(rank.scalar_type() == at::kLong);
  TORCH_INTERNAL_ASSERT(rank.device() == input.device());

  auto real_dtype = toRealValueType(input.scalar_type());
  TORCH_INTERNAL_ASSERT(singular_values.scalar_type() == real_dtype);
  TORCH_INTERNAL_ASSERT(singular_values.device() == input.device());

  TORCH_INTERNAL_ASSERT(infos.scalar_type() == at::kInt);
  TORCH_INTERNAL_ASSERT(infos.device() == input.device());
  TORCH_INTERNAL_ASSERT(infos.numel() == std::max<int64_t>(1, batchCount(input)));
  TORCH_INTERNAL_ASSERT(infos.is_contiguous());

  bool vector_case = linalg_solve_is_vector_rhs(input, other);
  // we need to unsqueeze 'other' because 2-dimensional tensors are expected in the implementation
  Tensor other_2d = vector_case ? other.unsqueeze(-1) : other;

  TORCH_INTERNAL_ASSERT(input.size(-2) == other_2d.size(-2));

  std::vector<int64_t> expected_solution_shape = broadcast_batch_size(input, other_2d, input.dim() - 2);
  // the actual shape of the solution returned is (*, n,) or (*, n, nrhs)
  // but LAPACK requires extra dimensions to store raw residuals
  // so the expected shape is (*, max(m, n),) or (*, max(m, n), nrhs)
  auto m = input.size(-2);
  auto n = input.size(-1);
  auto nrhs = other.size(-1);
  expected_solution_shape.push_back(std::max(m, n));
  if (!vector_case) {
    expected_solution_shape.push_back(nrhs);
  }

  // if 'solution' has no elements we can modify it
  if (solution.numel() == 0) {
    if (vector_case) {
      solution.resize_(expected_solution_shape, MemoryFormat::Contiguous);
    } else {
      auto shape_transposed = expected_solution_shape;
      std::swap(shape_transposed.end()[-1], shape_transposed.end()[-2]);
      solution.resize_(shape_transposed, MemoryFormat::Contiguous);
      solution.transpose_(-2, -1);
    }
  }

  // if 'solution' is non-empty it must have the expected shape
  TORCH_INTERNAL_ASSERT(solution.sizes().equals(expected_solution_shape));

  // 'solution' must be in batched column major order (Fortran contiguous) for 2D inputs
  // or C contiguous for 1D input
  if (vector_case) {
    TORCH_INTERNAL_ASSERT(solution.is_contiguous());
  } else {
    TORCH_INTERNAL_ASSERT(solution.mT().is_contiguous());
  }

  // for 1-dimensional 'other', we need to unsqueeze the 'solution' before passing to "apply_solve"
  if (vector_case) {
    solution = solution.unsqueeze_(-1);
  }

  // _linalg_lstsq_helper_ performs calculations in-place and 'solution' must be a copy of other_2d
  solution.narrow(-2, 0, other_2d.size(-2)).copy_(other_2d);

  // if 'rank' is empty we might resize it
  auto input_batch_shape = IntArrayRef(input.sizes().cbegin(), input.sizes().cend() - 2);
  if (rank.numel() == 0 && driver != "gels") { // gels driver doesn't set 'rank'
    rank.resize_(input_batch_shape, MemoryFormat::Contiguous);
  }

  // if 'rank' is non-empty it must have the expected shape and be contiguous
  if (driver != "gels") {
    TORCH_INTERNAL_ASSERT(rank.sizes().equals(input_batch_shape));
    TORCH_INTERNAL_ASSERT(rank.is_contiguous());
  }

  // if 'singular_values' is empty we might resize it
  auto singular_values_shape = input_batch_shape.vec();
  singular_values_shape.push_back(std::min(m, n));
  if (singular_values.numel() == 0 && (driver == "gelsd" || driver == "gelss")) {
    singular_values.resize_(singular_values_shape, MemoryFormat::Contiguous);
  }

  // if 'singular_values' is non-empty it must have the expected shape and be contiguous
  if (driver == "gelsd" || driver == "gelss") {
    TORCH_INTERNAL_ASSERT(singular_values.sizes().equals(singular_values_shape));
    TORCH_INTERNAL_ASSERT(singular_values.is_contiguous());
  }

  // 'input' is modified in-place so we need a column-major copy
  auto input_working_copy = copyBatchedColumnMajor(input);

  // now the actual call that computes the result in-place (apply_lstsq)
  lstsq_stub(input.device().type(), input_working_copy, solution, rank, singular_values, infos, rcond, driver);

  // residuals are available only if m > n and drivers other than gelsy used
  if (m > n && driver != "gelsy") {
    // if the driver is gelss or gelsd then the residuals are available only if rank == n
    bool compute_residuals = true;
    if (driver == "gelss" || driver == "gelsd") {
      if (input.dim() == 2) {
        compute_residuals = (rank.item().toInt() == n);
      } else {
        // it is not clear what to do if some matrices have rank < n in case of batched input
        // For now let's compute the residuals only if all matrices have rank equal to n
        // This behaviour may be changed in the future
        // See https://github.com/pytorch/pytorch/issues/56483
        compute_residuals = at::all(rank == n).item().toBool();
      }
    }
    if (compute_residuals) {
      // LAPACK stores residuals data for postprocessing in rows n:(m-n)
      auto raw_residuals = solution.narrow(/*dim=*/-2, /*start=*/n, /*length*/m - n);
      if (raw_residuals.is_complex()) {
        raw_residuals.mul_(raw_residuals.conj());
        raw_residuals = at::real(raw_residuals);
      } else {
        raw_residuals.pow_(2);
      }
      at::sum_out(residuals, raw_residuals, /*dim=*/-2, /*keepdim=*/false, /*dtype*/real_dtype);
    }
  }
  solution = solution.narrow(/*dim=*/-2, /*start=*/0, /*length*/n);
  if (m == 0) {
    solution.zero_();
  }

  // for 1-dimensional 'other', we need to squeeze the solution after "apply_lstsq"
  if (vector_case) {
    solution = solution.squeeze_(-1);
  }
}

static std::string get_default_lstsq_driver(c10::optional<c10::string_view> driver, const Tensor& input) {
  // if `driver` is empty, we set driver_str to "gels" if working with CUDA tensors,
  // otherwise to "gelsy" driver.
  std::string driver_str;
  // check whether the user provided name is a valid driver name
  if (driver.has_value()) {
    driver_str = std::string(driver.value());
    // convert `driver_str` to lower case inplace.
    std::transform(driver_str.begin(), driver_str.end(), driver_str.begin(),
      [](unsigned char c) { return std::tolower(c); });
    static std::unordered_set<c10::string_view> allowed_drivers = {
      "gels", "gelsy", "gelsd", "gelss"
    };
    if (input.device() == at::kCPU) {
      TORCH_CHECK(
        allowed_drivers.find(driver_str) != allowed_drivers.end(),
        "torch.linalg.lstsq: parameter `driver` should be one of "
        "(gels, gelsy, gelsd, gelss)"
      );
    } else { // else if (input.is_cuda())
      TORCH_CHECK(
        driver_str == "gels",
        "torch.linalg.lstsq: `driver` other than `gels` is not supported on CUDA"
      );
    }
  } else {
    // if driver name is not provided, set to default 'gelsy' if on CPU,
    // or to `gels` if on CUDA.
    driver_str = input.is_cuda() ? "gels" : "gelsy";
  }
  return driver_str;
}

std::tuple<Tensor&, Tensor&, Tensor&, Tensor&> linalg_lstsq_out(
    const Tensor& input,
    const Tensor& other,
    c10::optional<double> rcond,
    c10::optional<c10::string_view> driver,
    Tensor& solution,
    Tensor& residuals,
    Tensor& rank,
    Tensor& singular_values) {
  TORCH_CHECK(input.dim() >= 2, "torch.linalg.lstsq: input must have at least 2 dimensions.");
  TORCH_CHECK(other.dim() >= 1, "torch.linalg.lstsq: other must have at least 1 dimension.");
  TORCH_CHECK(
      input.scalar_type() == other.scalar_type(),
      "torch.linalg.lstsq: Expected input and other to have the same dtype, but got input's dtype ",
      input.scalar_type(),
      " and other's dtype ",
      other.scalar_type());

  auto dim_diff = input.dim() - other.dim();
  TORCH_CHECK(
      0 <= dim_diff && dim_diff <= 1,
      "torch.linalg.lstsq: input.dim() must be greater or equal to other.dim() and (input.dim() - other.dim()) <= 1");
  Tensor other_2d = dim_diff ? other.unsqueeze(-1) : other;
  TORCH_CHECK(
      input.size(-2) == other_2d.size(-2),
      dim_diff ? "torch.linalg.lstsq: input.size(-2) should match other.size(-1)"
               : "torch.linalg.lstsq: input.size(-2) should match other.size(-2)");

  checkSameDevice("torch.linalg.lstsq", other, input, "other");
  checkSameDevice("torch.linalg.lstsq", solution, input, "solution");
  checkSameDevice("torch.linalg.lstsq", residuals, input, "residuals");
  checkSameDevice("torch.linalg.lstsq", rank, input, "rank");
  checkSameDevice("torch.linalg.lstsq", singular_values, input, "singular_values");

  // 'solution' is expected to have same dtype as input
  checkLinalgCompatibleDtype("torch.linalg.lstsq", solution, input, "solution");

  // 'residuals' is expected to have real float dtype
  ScalarType real_dtype = c10::toRealValueType(input.scalar_type());
  checkLinalgCompatibleDtype("torch.linalg.lstsq", residuals.scalar_type(), real_dtype, "solution");

  // 'rank' is expected to have integer dtype
  // actual LAPACK calls use int32_t type for rank, but we promote it to int64_t
  // to be consistent with torch.linalg.matrix_rank output dtype
  ScalarType rank_expected_type = ScalarType::Long;
  checkLinalgCompatibleDtype("torch.linalg.lstsq", rank.scalar_type(), rank_expected_type, "rank");

  // 'singular_values' is expected to have real float dtype
  checkLinalgCompatibleDtype("torch.linalg.lstsq", singular_values.scalar_type(), real_dtype, "singular_values");

  std::string driver_name = get_default_lstsq_driver(driver, input);

  // set default rcond value
  double rcond_value = rcond.has_value()
    ? rcond.value()
    : _get_epsilon(c10::toRealValueType(input.scalar_type())) * std::max<int64_t>(input.size(-2), input.size(-1));

  auto infos = at::zeros({std::max<int64_t>(1, batchCount(input))}, input.options().dtype(kInt));

  // now check whether the provided output tensors can be used directly

  // Two types of 'other' tensors are supported:
  // - 1-dimensional (1D) tensor or batch of 1D tensors (vector case)
  // - 2-dimensional (2D) tensor or batch of 2D tensors (matrix case)
  // original torch.lstsq supported only the matrix case, while NumPy works for both cases
  // for the batched input we need to be able to distinguish them
  // auto expected_batched_rhs_shape = IntArrayRef(input.sizes().data(), input.dim() - 1); // input.shape[:-1]
  // bool vector_case = other.dim() == 1 || (input.dim() - 1 == other.dim() && other.sizes().equals(expected_batched_rhs_shape));
  bool vector_case = linalg_solve_is_vector_rhs(input, other);

  // provided output tensor can be used directly if:
  // 1. the shape matches the expected shape
  // 2. the dtype matches the expected dtype
  // 3. the tensor is contiguous

  // Checks for the 'solution' tensor
  std::vector<int64_t> expected_solution_shape = broadcast_batch_size(input, other_2d, input.dim() - 2);
  // the actual shape of the shape of the solution returned in (*, n,) or (*, n, nrhs)
  // but LAPACK requires extra dimensions so the expected shape is (*, max(m, n),) or (*, max(m, n), nrhs)
  expected_solution_shape.push_back(std::max(input.size(-1), input.size(-2)));
  if (!vector_case && other.dim() > 2) {
    expected_solution_shape.push_back(other.size(-1));
  }

  bool solution_equal_expected_shape = solution.sizes().equals(expected_solution_shape);
  bool solution_input_same_type = (solution.scalar_type() == input.scalar_type());

  bool is_solution_batched_column_major = false;
  if (vector_case) {
    is_solution_batched_column_major = solution.is_contiguous();
  } else if (!vector_case && solution.dim() >= 2) {
    is_solution_batched_column_major = solution.mT().is_contiguous();
  }

  // 'residuals' is not checked here because at::sum_out(residuals, ...) does that

  auto input_batch_shape = IntArrayRef(input.sizes().cbegin(), input.sizes().cend() - 2);

  // Checks for the 'rank' tensor
  // rank is a scalar value for each matrix in the batch so
  // rank's expected shape is equal to input.shape[0:input.ndim-2]
  bool rank_equal_expected_shape = true;
  bool rank_equal_expected_type = true;
  bool rank_is_contiguous = true;
  if (driver_name != "gels") { // gels driver doesn't set 'rank'
    rank_equal_expected_shape = rank.sizes().equals(input_batch_shape);
    rank_equal_expected_type = (rank.scalar_type() == at::kLong);
    rank_is_contiguous = rank.is_contiguous();
  }

  // Checks for the 'singular_values' tensor
  // singular values are computed only with "gelsd" and "gelss" drivers currently
  bool singular_values_equal_expected_shape = true;
  bool singular_values_equal_expected_type = true;
  bool singular_values_is_contiguous = true;
  if (driver_name == "gelsd" || driver_name == "gelss") {
    auto singular_values_shape = input_batch_shape.vec();
    singular_values_shape.push_back(std::min(input.size(-1), input.size(-2)));
    singular_values_equal_expected_shape = singular_values.sizes().equals(singular_values_shape);
    singular_values_equal_expected_type = (singular_values.scalar_type() == real_dtype);
    singular_values_is_contiguous = singular_values.is_contiguous();
  }

  // if solution is not empty and not in batched column major format
  bool copy_needed = (solution.numel() != 0 && !is_solution_batched_column_major);
  copy_needed |= !solution_input_same_type;  // or solution does not have the same dtype as input
  copy_needed |= (solution.numel() != 0 && !solution_equal_expected_shape); // or solution does not have the expected shape

  copy_needed |= !rank_equal_expected_type;
  copy_needed |= (rank.numel() != 0 && !rank_equal_expected_shape);
  copy_needed |= (rank.numel() != 0 && !rank_is_contiguous);

  copy_needed |= !singular_values_equal_expected_type;
  copy_needed |= (singular_values.numel() != 0 && !singular_values_equal_expected_shape);
  copy_needed |= (singular_values.numel() != 0 && !singular_values_is_contiguous);

  if (copy_needed) { // we have to allocate temporary tensors
    Tensor solution_tmp = at::empty({0}, input.options());
    Tensor residuals_tmp = at::empty({0}, input.options().dtype(real_dtype));
    Tensor rank_tmp = at::empty({0}, input.options().dtype(at::kLong));
    Tensor singular_values_tmp = at::empty({0}, input.options().dtype(real_dtype));

    linalg_lstsq_out_info(solution_tmp, residuals_tmp, rank_tmp, singular_values_tmp, infos, input, other, rcond_value, driver_name);

    at::native::resize_output(solution, solution_tmp.sizes());
    solution.copy_(solution_tmp);

    at::native::resize_output(residuals, residuals_tmp.sizes());
    residuals.copy_(residuals_tmp);

    at::native::resize_output(rank, rank_tmp.sizes());
    rank.copy_(rank_tmp);

    at::native::resize_output(singular_values, singular_values_tmp.sizes());
    singular_values.copy_(singular_values_tmp);
  } else {
    // else use the provided output storage directly
    linalg_lstsq_out_info(solution, residuals, rank, singular_values, infos, input, other, rcond_value, driver_name);
  }

  at::_linalg_check_errors(infos, "torch.linalg.lstsq", infos.numel() <= 1);
  return std::tuple<Tensor&, Tensor&, Tensor&, Tensor&>(solution, residuals, rank, singular_values);
}

std::tuple<Tensor, Tensor, Tensor, Tensor> linalg_lstsq(
    const Tensor& input, const Tensor& other,
    c10::optional<double> rcond,
    c10::optional<c10::string_view> driver) {
  Tensor solution = at::empty({0}, input.options());
  Tensor residuals = at::empty({0}, input.options().dtype(toRealValueType(input.scalar_type())));
  Tensor rank = at::empty({0}, input.options().dtype(at::kLong));
  Tensor singular_values = at::empty({0}, input.options().dtype(toRealValueType(input.scalar_type())));
  std::tie(solution, residuals, rank, singular_values) =
      at::linalg_lstsq_outf(input, other, rcond, driver, solution, residuals, rank, singular_values);
  return std::make_tuple(solution, residuals, rank, singular_values);
}

// ~~~~~~~~~~~~~~~~~~~~~~~~~~~~~~~ legacy_lstsq ~~~~~~~~~~~~~~~~~~~~~~~~~~~~~~~

// This wraps Lapack's gels routine, which uses a QR or LQ factorization to
// solve any linear system, minimizing ||A.X - B||
// A & B must be fortran-contiguous matrixes.
// On exit, A is overwritten with the QR/LQ factorization of input A
//          B is overwritten with the solution vectors
template <typename scalar_t>
static void apply_lstsq(const Tensor& B, const Tensor& A) {
#if !AT_BUILD_WITH_LAPACK()
  TORCH_INTERNAL_ASSERT(false, "lstsq: LAPACK library not found in compilation");
#else

  int m, n, nrhs, lda, ldb, info, lwork;
  scalar_t wkopt = 0.0;
  lwork = -1; // work length
  m = A.size(0);
  n = A.size(1);
  nrhs = B.size(1);
  info = 0;
  lda = m;
  ldb = (m > n) ? m : n;

  auto B_data = B.data_ptr<scalar_t>();
  auto A_data = A.data_ptr<scalar_t>();

  // get info how much space is needed
  lapackGels<scalar_t>('N', m, n, nrhs, A_data, lda, B_data, ldb, &wkopt, lwork, &info);

  lwork = static_cast<int>(wkopt);
  Tensor work_tensor = at::empty({lwork}, A.scalar_type());
  auto work = work_tensor.data_ptr<scalar_t>();

  lapackGels<scalar_t>('N', m, n, nrhs, A_data, lda, B_data, ldb, work, lwork, &info);

  TORCH_CHECK(
      info >= 0,
      "Lapack Error in gels : Illegal argument ", -info);
  TORCH_CHECK(
      info == 0,
      "Lapack Error in gels: The ", info, "-th diagonal element of the ",
      "triangular factor of A is zero");
#endif
}

std::tuple<Tensor, Tensor> legacy_lstsq(const Tensor& B, const Tensor& A) {
  TORCH_WARN_ONCE(
    "torch.lstsq is deprecated in favor of torch.linalg.lstsq and will be removed in a future PyTorch release.\n",
    "torch.linalg.lstsq has reversed arguments and does not return the QR decomposition in "
    "the returned tuple (although it returns other information about the problem).\n",
    "To get the qr decomposition consider using torch.linalg.qr.\n",
    "The returned solution in torch.lstsq stored the residuals of the solution in the ",
    "last m - n columns of the returned value whenever m > n. In torch.linalg.lstsq, the ",
    "residuals in the field 'residuals' of the returned named tuple.\n",
    "The unpacking of the solution, as in\n",
    "X, _ = torch.lstsq(B, A).solution[:A.size(1)]\n",
    "should be replaced with\n",
    "X = torch.linalg.lstsq(A, B).solution");

  TORCH_CHECK(A.scalar_type() == B.scalar_type(), "Exepected A and B dtypes to match but found ",
              A.scalar_type(), " and ", B.scalar_type());
  TORCH_CHECK(A.dim() == 2, "Expected A to have 2 dimensions, but got ", A.dim());
  TORCH_CHECK(A.numel() != 0, "A should not be empty");
  TORCH_CHECK(B.dim() == 1 || B.dim() == 2, "Expected B to have 1 or 2 "
      "dimensions, but got ", B.dim());
  TORCH_CHECK(B.numel() != 0, "B should not be empty");
  TORCH_CHECK(A.size(0) == B.size(0), "Expected A and B to have same size "
      "at dim 0, but A has ", A.size(0), " rows and B has ", B.size(0), " rows");

  const auto a_sizes = A.sizes();
  const auto ldb = std::max(a_sizes[0], a_sizes[1]);

  auto A_working = cloneBatchedColumnMajor(A);
  auto B_working = copyBatchedColumnMajor(B.dim() == 1 ? B.unsqueeze(1) : B, ldb);

  AT_DISPATCH_FLOATING_TYPES(B.scalar_type(), "lstsq_cpu", [&] {
    apply_lstsq<scalar_t>(B_working, A_working);
  });

  return std::tuple<Tensor, Tensor>(B_working, A_working);
}

std::tuple<Tensor&,Tensor&> legacy_lstsq_out(
    const Tensor& B, const Tensor& A, Tensor& B_out, Tensor& A_out) {
  const auto dtype = A.scalar_type();
  TORCH_CHECK(B.scalar_type() == dtype, "exepected A and B dtypes to match but found ",
              A.scalar_type(), " and ", B.scalar_type());
  TORCH_CHECK(A_out.scalar_type() == dtype, "A_out to have scalar type ", dtype,
              " but found", A_out.scalar_type());
  TORCH_CHECK(B_out.scalar_type() == dtype, "A_out to have scalar type ", dtype,
              " but found", B_out.scalar_type());
  Tensor A_tmp, B_tmp;
  std::tie(B_tmp, A_tmp) = native::legacy_lstsq(B, A);
  resize_output(A_out, A_tmp.sizes());
  A_out.copy_(A_tmp);
  resize_output(B_out, B_tmp.sizes());
  B_out.copy_(B_tmp);
  return std::tuple<Tensor&, Tensor&>(B_out, A_out);
}

Tensor _det_lu_based_helper_backward_helper(
  const Tensor& det_grad,
  const Tensor& det,
  const Tensor& self,
  const Tensor& lu,
  const Tensor& pivs
) {
  auto eps = at::native::_get_epsilon(c10::toRealValueType(self.scalar_type()));
  auto n = self.size(-1);
  auto eps_tensor = at::tensor(eps, self.options());
  auto condition_diagonal = [&](const Tensor& x) {
    auto x_diag = x.diagonal(0, -2, -1);
    auto x_diag_conditioned = at::where(
      x_diag == 0.0,
      eps_tensor,
      x_diag
    );
    x_diag.copy_(x_diag_conditioned);
  };

  // create a matrix d := (det_grad * det.conj()) I
  // NOTE: we do not use the shorter version
  // auto d = at::zeros_like(self);
  // d.diagonal(0, -2, -1).copy_((det_grad * det.conj()).unsqueeze(-1));
  // to avoid in-place operations to eliminate potential issues with Vmap
  auto det_expanded_sizes = det.sizes().vec();
  det_expanded_sizes.push_back(n);
  auto d_diag = det_grad * det.conj();
  auto d = at::diag_embed(d_diag.unsqueeze(-1).expand(det_expanded_sizes));
  // make sure that d is Fortran-contiguous. The transposition is sufficient as d is a diagonal square matrix
  d = d.mT();

  if (self.device().type() == at::kCPU) {
    // we want to condition the diagonal of the lu Tensor, but it is not allowed
    // to modify arguments of backward functions in-place, hence the cloning.
    auto lu_clone = lu.clone();
    condition_diagonal(lu_clone);

    auto trans = self.is_complex() ? TransposeType::ConjTranspose : TransposeType::Transpose;

    // d is modified in-place and will contain the result
    lu_solve_stub(self.device().type(), lu_clone, pivs, d, trans);
    return d;
  }
  // lu_solve is less stable than two triangular_solve for CUDA tensors.
  else {
    Tensor p, l, u;
    std::tie(p, l, u) = at::lu_unpack(lu, pivs, /*unpack_data=*/true, /*unpack_pivots=*/true);

    if (self.is_complex()) {
      // Tensors u_h and l_h should be physically conjugated prior to applying kernel stubs,
      // as .conj() is lazy and will not materialize conjugated output.
      l.conj_physical_();
      u.conj_physical_();
    }

    // triangular_solve_stub performs operations in-place.
    // Tensor d will contain the result
    condition_diagonal(u);

    // Solve u^h x = d
    // note that d = c I for some scalar c, hence
    // d u_h^{-1} = c I u_h^{-1} = u_h^{-1} c I = u_h^{-1} d.
    // NOTE: u is contigious and upper-triangular,
    // but from the Fortran respective it is lower-triangular and already transposed.
    // Since u is conjugated in-place in the code above, it is sufficient
    // to just run triangular_solve with upper=false.
    triangular_solve_stub(
      self.device().type(), u, d,
      /*left=*/true,
      /*upper=*/false,
      /*transpose=*/TransposeType::NoTranspose,
      /*unitriangular=*/false);

    // After this operation d will contain a row-wise permuted grad wrt to self
    // The same notes as for the system involving u apply here.
    triangular_solve_stub(
      self.device().type(), l, d,
      /*left=*/true,
      /*upper=*/true,
      /*transpose=*/TransposeType::NoTranspose,
      /*unitriangular=*/true);

    // multiply by p to restore the row order
    return at::matmul(p, d);
  }
}

DEFINE_DISPATCH(ldl_factor_stub);

TORCH_IMPL_FUNC(linalg_ldl_factor_ex_out)
(const Tensor& self,
 bool hermitian,
 bool check_errors,
 const Tensor& LD,
 const Tensor& pivots,
 const Tensor& info) {
  // LAPACK workspace query segfalts if the input has 0 in batch dimensions.
  if (self.numel() == 0) {
    info.zero_();
    return;
  }

  LD.copy_(self);

  // We decided not to include upper flag in the API.
  // https://github.com/pytorch/pytorch/pull/69828#issuecomment-1015143819
  // We can revisit this decision later and remove upper completely
  // also from low level functions or add it to the public API.
  bool upper = false;
  if (upper) {
    LD.triu_();
  } else {
    LD.tril_();
  }

  // call ldl_factor_stub that fills the result tensors
  ldl_factor_stub(
      self.device().type(), LD, pivots, info, upper, hermitian);

  if (check_errors) {
    at::_linalg_check_errors(
        info, "torch.linalg.ldl_factor_ex", self.dim() == 2);
  }
}

std::tuple<Tensor&, Tensor&> linalg_ldl_factor_out(
    const Tensor& self,
    bool hermitian,
    Tensor& LD,
    Tensor& pivots) {
  auto info = at::empty({0}, self.options().dtype(kInt));
  // We pass check_errors as we want to use lu_factor rather than lu_factor_ex
  // in the errors
  at::linalg_ldl_factor_ex_outf(
      self, hermitian, /*check_errors=*/false, LD, pivots, info);
  at::_linalg_check_errors(info, "torch.linalg.ldl_factor", self.dim() == 2);
  return std::tie(LD, pivots);
}

std::tuple<Tensor, Tensor> linalg_ldl_factor(
    const Tensor& self,
    bool hermitian) {
  Tensor LD, pivots, info;
  std::tie(LD, pivots, info) =
      at::linalg_ldl_factor_ex(self, hermitian, /*check_errors=*/false);
  at::_linalg_check_errors(info, "torch.linalg.ldl_factor", self.dim() == 2);
  return std::make_tuple(std::move(LD), std::move(pivots));
}

DEFINE_DISPATCH(ldl_solve_stub);

TORCH_IMPL_FUNC(linalg_ldl_solve_out)
(const Tensor& LD,
 const Tensor& pivots,
 const Tensor& B,
 bool hermitian,
 const Tensor& result) {
  if (LD.numel() == 0 || pivots.numel() == 0) {
    return;
  }

  auto pivots_ = pivots.expect_contiguous();

  auto LD_ = at::native::borrow_else_clone(
      LD.mT().is_contiguous(), LD, LD, /*row_major=*/false);
  result.copy_(B);
  TORCH_INTERNAL_ASSERT_DEBUG_ONLY(batchCount(result) == batchCount(result));

  ldl_solve_stub(
      B.device().type(), *LD_, *pivots_, result, false, hermitian);
}

// ~~~~~~~~~~~~~~~~~~~~~~~~~~~~~~~ solve_triangular ~~~~~~~~~~~~~~~~~~~~~~~~~~~~~~~

/*
Solves the matrix equation AX = B for A triangular.
'left' If true solves AX = B, if false solves XA = B
'upper' controls the portion of input matrix to consider in computations,
'unitriangular' if true then we assume diag(A) to be ones
'out' The tensor with the result. If A == out, A will be modified in place
*/
Tensor& linalg_solve_triangular_out(
    const Tensor& A,
    const Tensor& B,
    bool upper,
    bool left,
    bool unitriangular,
    Tensor& out) {
  checkInputsSolver(A, B, left, "linalg.solve_triangular");
  Tensor A_, B_;
  std::tie(B_, A_) = _linalg_broadcast_batch_dims(B, A, /*don't check errors*/nullptr);

  // We'll write F-contig / F-transpose for FORTRAN contiguous / FORTRAN transpose etc
  // We say that a matrix is F-ready if it's F-contig OR F-transpose
  // At this point, A, B have been broadcasted but may or may not be F-ready

  // The following algorithm minimises copies and allocations. In pseudocode:
  // if out is wrong size:
  //   resize_output(out)
  // # Invariant: out is the right size
  // Tensor out_f; # Tensor that we will pass to FORTRAN
  // if out is F-ready:
  //   out_f = out;
  // else:
  //   Allocate out_f F-ready
  // if B != out_f:
  //   copy B into out_f
  // # Invariant: out_f F-ready and has B copied into it
  // if out_f is F-transposed:
  //   transpose equation
  // if out_f is conj:
  //   conjugate equation
  // # Invariant: out_f is not conjugated and F-contig
  // Tensor A_f; # Tensor that will be sent to FORTRAN
  // if A is F-ready:
  //   if A is conj and A is not transposed:
  //     # We need to clone A in this case. See [Cloning A]
  //     clone A F-contig into A_f
  //   else:
  //     A_f = A;
  // else:
  //   clone A F-contig into A_f
  // # Invariant: out_f is F-contig and A_f is F-ready
  // # We pass FORTRAN the flags indicating if A_f is transposed and or conjugated
  //
  // # Here we undo the conjugations / transposes on out_f if needed
  //
  // if out_f not same out:
  //   copy out_f into out
  // return out
  //
  // Note: The logic for the negative bit is the same as that for the conjugate bit
  //
  // Note: [Cloning A] If we are careful when allocating B when it needs to be allocated at the
  // beginning of the algorithm, it is possible to always elide the copy of A here.
  // Via this trick, the algorithm will copy at most one of A or B (never both) whenever A
  // and B are F-ready and not A.is_neg() (which happens almost always in practice).
  // When called as f(A, B, out=B) in most practical cases it'll perform no copies.

  const bool avoid_copy_A = A_.transpose(-2, -1).is_contiguous() && A_.is_conj();
  if (avoid_copy_A) {
    // See Note: [Cloning A]
    at::native::resize_output(out, B_.sizes());
  }
  else {
    // poorman's reimplementation of resize_output with result F-contig
    if (resize_output_check(out, B_.sizes())) {
      out.resize_(B_.transpose(-2, -1).sizes(), MemoryFormat::Contiguous);
      out.transpose_(-2, -1);  // make 'out' have Fortran contiguous memory layout
    }
  }
  // Invariant: out has the right size, so we'll be able to copy into it later on

  Tensor out_f; // the out that will go into fortran
  // We use C10_LIKELY mostly for documentation as it helps following what's the most likely path
  if C10_LIKELY (is_row_or_column_contiguous(out)) {
    out_f = out;
    if C10_LIKELY (!out.is_same(B_)) {
      out_f.copy_(B_);
    }
  } else {
    if (avoid_copy_A) {
      // See Note: [Cloning A]
      out_f = B_.clone(at::MemoryFormat::Contiguous);
    }
    else {
      out_f = cloneBatchedColumnMajor(B_);
    }
  }
  // Invariant: out_f F-ready and has B copied into it

  // out_f is F-transposed
  bool transpose_A = false;
  bool transpose_out_f = false;
  if (out_f.stride(-1) == 1) {
    left = !left;
    transpose_A = true;
    transpose_out_f = true;
    out_f.transpose_(-2 ,-1);
  }

  // No need to conjugate anything if out_f is conj as AX = conj(B) <=> conj(A)conj(X) = B
  // and X = B after the algortihm. We just anotate that A is conjugated later on
  // The solution will be written into out_f, so it'll be conjugated already

  Tensor A_f = A_;  // The A that will go into fortran

  bool A_is_conj = A_f.is_conj() != out_f.is_conj();
  bool A_is_neg = A_f.is_neg() != out_f.is_neg();
  bool A_is_f_contig = (A_f.stride(-1) == 1) == transpose_A;
  if C10_UNLIKELY (!is_row_or_column_contiguous(A_f)) {
    // We first anotate with flags on A_f all the conj / transpose / neg coming from out
    // and then we clone the resulting tensor to resolve all of them in memory
    if (out_f.is_conj()) {
      A_f = A_f.conj();
    }
    A_is_conj = false;

    if (out_f.is_neg()) {
      A_f = A_f._neg_view();
    }
    A_is_neg = false;

    // This choice is to be consistent with how we flip `upper` later on
    // Note that this is the same reasoning we apply for neg and conj below
    // If B has neg or out or transpose, then we need to resolve it in memory
    A_f = transpose_A ? A_f.clone(at::MemoryFormat::Contiguous)
                      : cloneBatchedColumnMajor(A_f);
    A_is_f_contig = true;
  } else if C10_UNLIKELY (A_is_f_contig && A_is_conj) {
    if C10_UNLIKELY (A_f.is_neg() || out_f.is_neg()) {
      // Cases A_is_neg (remember that B.is_neg() iff out_f.is_same(B))
      // -AX = -B => A(-X) = B. Swap neg of A_f. Nothing to do on X as X.is_same(B).
      // -AX = B. We resolve the neg in memory
      // AX = -B => -A -X = B. We resolve the neg in memory for A,
      //                       Since X.is_same(B), we already have that X.is_neg() == true

      // We do the neg with a view, as this will be resolved in the clone below
      if (out_f.is_neg()) {
        A_f = A_f._neg_view();
      }
      A_is_neg = false;
    }
    // We resolve the transpose if necessary and then leave A_f F-transposed,
    // as BLAS can handle the case F-transposed and conjugated
    A_f = at::clone(transpose_A ? A_f.mT() : A_f, at::MemoryFormat::Contiguous);
    A_is_f_contig = false;
    if (transpose_A) {
      upper = !upper;
    }
    // As we've already resolved the conj of A in the clone
    A_is_conj = out_f.is_conj();
  } else if C10_UNLIKELY (A_is_neg) {
    // We follow the same logic as above, only that in this case we need to perform the
    // negation in memory
    if (out_f.is_neg()) {
      A_f = -A_f;
    } else {
      A_f = A_f.resolve_neg();
    }
    A_is_neg = false;
    // As we've already resolved the conj of A in the negationa bove
    A_is_conj = out_f.is_conj();
  }
  // Invariant: out_f is F-contig and A_f is F-ready
  // neg has been resolved

  // If we pass the matrix physically F-transposed, we need to change the parity of upper
  if (A_f.stride(-1) == 1) {
    upper = !upper;
  }

  triangular_solve_stub(
    A_f.device().type(), A_f, out_f,
    /*left=*/left,
    /*upper=*/upper,
    /*transpose*/to_transpose_type(A_is_f_contig, A_is_conj),
    /*unitriangular=*/unitriangular);

  if (transpose_out_f) {
    out_f.transpose_(-2, -1);
  }

  if (!out_f.is_same(out)) {
    out.copy_(out_f);
  }
  return out;
}

Tensor linalg_solve_triangular(
    const Tensor& A,
    const Tensor& B,
    bool upper,
    bool left,
    bool unitriangular) {
  Tensor out = at::empty({0}, A.options());
  linalg_solve_triangular_out(A, B, upper, left, unitriangular, out);
  return out;
}

Tensor linalg_vander(
    const Tensor& x,
    c10::optional<int64_t> N) {
  auto t = x.scalar_type();
  TORCH_CHECK(t == ScalarType::Float ||
              t == ScalarType::Double ||
              t == ScalarType::ComplexFloat ||
              t == ScalarType::ComplexDouble ||
              c10::isIntegralType(t, false),
              "linalg.vander supports floating point, complex, and integer tensors, but got ", t);
  const auto x_ = x.dim() == 0 ? x.unsqueeze(-1) : x;

  auto shape = x_.sizes().vec();
  const auto n = N.value_or(shape.back());
  TORCH_CHECK(n > 1, "N must be greater than 1.");

  // Append cumprod of the oher 0...n-1 powers
  shape.push_back(n - 1);
  auto result = at::cumprod(x_.unsqueeze(-1).expand(shape), -1);
  // The row of ones
  shape.back() = 1LL;
  auto ones =  result.new_ones(shape);
  return at::cat({ones, result}, /*dim=*/ -1);
}
}}  // namespace at::native<|MERGE_RESOLUTION|>--- conflicted
+++ resolved
@@ -1984,19 +1984,12 @@
                                          const Tensor& LU,
                                          const Tensor& pivots,
                                          const Tensor& info) {
-<<<<<<< HEAD
   if (A.numel() == 0) {
     // zero out the infos as it will have one element if the input is a matrix of size (0, 0)
     info.zero_();
     return;
   }
-
-  const auto LU_f_contig = LU.mT().is_contiguous() ;
-
-  if (LU_f_contig && !LU.is_same(A)) {
-=======
   if (!LU.is_same(A)) {
->>>>>>> 24709fab
     LU.copy_(A);
   }
 
