--- conflicted
+++ resolved
@@ -100,7 +100,7 @@
       self_names.size(), " and ", names.size(), " respectively).");
   check_names_valid_for(self, names);
 
-  for (size_t idx = 0; idx < self_names.size(); idx++) {
+  for (const auto idx : c10::irange(self_names.size())) {
     const auto& self_name = self_names[idx];
     const auto& out_name = names[idx];
     if (self_name == out_name || self_name.isWildcard()) {
@@ -221,11 +221,7 @@
   };
 
   // Fill in the non-ellipsis dimensions
-<<<<<<< HEAD
-  for (auto order_idx = 0U; order_idx < order.size(); ++order_idx) {
-=======
   for (const auto order_idx : c10::irange(static_cast<int64_t>(order.size()))) {
->>>>>>> d1a5612a
     auto out_idx = order_idx;
     if (order_idx >= ellipsis_idx) {
       out_idx = order_idx + num_ellipsis_names;
