import torch
from ._directory_reader_torchscript import TorchScriptDirectoryReader
from ._zip_file_torchscript import TorchScriptPackageZipFileReader
from ._zip_file import PackageZipFileReader
from torch.serialization import _get_restore_location
from .package_importer_no_torch import _maybe_decode_ascii
from .package_importer_no_torch import PackageImporter as DefaultPackageImporter
from contextlib import contextmanager
from typing import Any, Union, BinaryIO, Callable
from pathlib import Path
import io

class PackageImporter(DefaultPackageImporter):

    def __init__(
        self,
<<<<<<< HEAD
        file_or_buffer: Union[str, PackageZipFileReader, Path, BinaryIO],
        module_allowed: Callable[[str], bool] = lambda module_name: True
    ):
        super(PackageImporter, self).__init__(file_or_buffer, module_allowed, zip_file_reader_type=TorchScriptPackageZipFileReader)
=======
        file_or_buffer: Union[str, torch._C.PyTorchFileReader, Path, BinaryIO],
        module_allowed: Callable[[str], bool] = lambda module_name: True,
        zip_file_reader_type: Type[PackageZipFileReader] = TorchScriptPackageZipFileReader
    ):
        """Open ``file_or_buffer`` for importing. This checks that the imported package only requires modules
        allowed by ``module_allowed``
        Args:
            file_or_buffer: a file-like object (has to implement :meth:`read`, :meth:`readline`, :meth:`tell`, and :meth:`seek`),
                a string, or an ``os.PathLike`` object containing a filename.
            module_allowed (Callable[[str], bool], optional): A method to determine if a externally provided module
                should be allowed. Can be used to ensure packages loaded do not depend on modules that the server
                does not support. Defaults to allowing anything.
            zip_file_reader_type: A subclass of PackageZipFileReader which would be used to instantiate the zip file reader
        Raises:
            ImportError: If the package will use a disallowed module.
        """
        self.zip_reader: Any
        # TODO: @sahanp delete type ignore
        self.zip_reader = zip_file_reader_type(file_or_buffer)  # type: ignore
        self.root = _PackageNode(None)
        self.modules = {}
        self.extern_modules = self._read_extern()

        for extern_module in self.extern_modules:
            if not module_allowed(extern_module):
                raise ImportError(
                    f"package '{file_or_buffer}' needs the external module '{extern_module}' "
                    f"but that module has been disallowed"
                )
            self._add_extern(extern_module)

        for fname in self.zip_reader.get_all_records():
            self._add_file(fname)

        self.patched_builtins = builtins.__dict__.copy()
        self.patched_builtins["__import__"] = self.__import__
        # Allow packaged modules to reference their PackageImporter
        self.modules["torch_package_importer"] = self  # type: ignore[assignment]

        self._mangler = PackageMangler()

        # used for reduce deserializaiton
        self.storage_context: Any = None
        self.last_map_location = None

        # used for torch.serialization._load
        self.Unpickler = lambda *args, **kwargs: PackageUnpickler(self, *args, **kwargs)
>>>>>>> 1f533b2d

    def persistent_load(self, typename, data):
        assert isinstance(self.zip_reader, (TorchScriptDirectoryReader, TorchScriptPackageZipFileReader))

        def load_tensor(dtype, size, key, location, restore_location):
            name = f"{key}.storage"

            if self.storage_context.has_storage(name):
                storage = self.storage_context.get_storage(name, dtype).storage()
            else:
                tensor = self.zip_reader.zip_reader.get_storage_from_record(
                    ".data/" + name, size, dtype
                )
                if isinstance(self.zip_reader, torch._C.PyTorchFileReader):
                    self.storage_context.add_storage(name, tensor)
                storage = tensor.storage()
            self.loaded_storages[key] = restore_location(storage, location)

        if typename == "storage":
            storage_type, key, location, size = data
            dtype = storage_type.dtype

            if key not in self.loaded_storages:
                load_tensor(
                    dtype,
                    size,
                    key,
                    _maybe_decode_ascii(location),
                    self.restore_location,
                )
            storage = self.loaded_storages[key]
            # TODO: Once we decide to break serialization FC, we can
            # stop wrapping with TypedStorage
            return torch.storage._TypedStorage(
                wrap_storage=storage._untyped(), dtype=dtype
            )
        return None

    @contextmanager
    def set_torch_deserialization_context(self, map_location):
        # to let reduce_package access deserializaiton context
        self.storage_context = torch._C.DeserializationStorageContext()
        self.last_map_location = map_location
        self.restore_location = _get_restore_location(map_location)
        self.loaded_storages = {}
        try:
            yield
        finally:
            self.storage_context = None
            self.last_map_location = None
            self.restore_location = None
            self.loaded_storages = None

    # TODO: load_pickle to reduce the repeated code between this and the non-torch version
    def load_pickle(self, package: str, resource: str, map_location=None) -> Any:
        """Unpickles the resource from the package, loading any modules that are needed to construct the objects
        using :meth:`import_module`.

        Args:
            package (str): The name of module package (e.g. ``"my_package.my_subpackage"``).
            resource (str): The unique name for the resource.
            map_location: Passed to `torch.load` to determine how tensors are mapped to devices. Defaults to ``None``.

        Returns:
            Any: The unpickled object.
        """
        pickle_file = self._zipfile_path(package, resource)
        loaded_reduces = {}

        def _persistent_load(saved_id):
            assert isinstance(saved_id, tuple)
            typename = _maybe_decode_ascii(saved_id[0])
            data = saved_id[1:]
            module = self.persistent_load(typename, data)
            if module is not None:
                return module
            if typename == "reduce_package":
                # to fix BC breaking change, objects on this load path
                # will be loaded multiple times erroneously
                if len(data) == 2:
                    func, args = data
                    return func(self, *args)
                reduce_id, func, args = data
                if reduce_id not in loaded_reduces:
                    loaded_reduces[reduce_id] = func(self, *args)
                return loaded_reduces[reduce_id]
            else:
                f"Unknown typename for persistent_load, expected 'storage' or 'reduce_package' but got '{typename}'"

        # Load the data (which may in turn use `persistent_load` to load tensors)
        data_file = io.BytesIO(self.zip_reader.get_record(pickle_file))
        unpickler = self.Unpickler(data_file)
        unpickler.persistent_load = _persistent_load
        with self.set_torch_deserialization_context(map_location):
            result = unpickler.load()
            # TODO from zdevito:
            #   This stateful weird function will need to be removed in our efforts
            #   to unify the format. It has a race condition if multiple python
            #   threads try to read independent files
            torch._utils._validate_loaded_sparse_tensors()

        return result<|MERGE_RESOLUTION|>--- conflicted
+++ resolved
@@ -1,7 +1,6 @@
 import torch
 from ._directory_reader_torchscript import TorchScriptDirectoryReader
 from ._zip_file_torchscript import TorchScriptPackageZipFileReader
-from ._zip_file import PackageZipFileReader
 from torch.serialization import _get_restore_location
 from .package_importer_no_torch import _maybe_decode_ascii
 from .package_importer_no_torch import PackageImporter as DefaultPackageImporter
@@ -14,60 +13,10 @@
 
     def __init__(
         self,
-<<<<<<< HEAD
-        file_or_buffer: Union[str, PackageZipFileReader, Path, BinaryIO],
+        file_or_buffer: Union[str, Path, BinaryIO],
         module_allowed: Callable[[str], bool] = lambda module_name: True
     ):
         super(PackageImporter, self).__init__(file_or_buffer, module_allowed, zip_file_reader_type=TorchScriptPackageZipFileReader)
-=======
-        file_or_buffer: Union[str, torch._C.PyTorchFileReader, Path, BinaryIO],
-        module_allowed: Callable[[str], bool] = lambda module_name: True,
-        zip_file_reader_type: Type[PackageZipFileReader] = TorchScriptPackageZipFileReader
-    ):
-        """Open ``file_or_buffer`` for importing. This checks that the imported package only requires modules
-        allowed by ``module_allowed``
-        Args:
-            file_or_buffer: a file-like object (has to implement :meth:`read`, :meth:`readline`, :meth:`tell`, and :meth:`seek`),
-                a string, or an ``os.PathLike`` object containing a filename.
-            module_allowed (Callable[[str], bool], optional): A method to determine if a externally provided module
-                should be allowed. Can be used to ensure packages loaded do not depend on modules that the server
-                does not support. Defaults to allowing anything.
-            zip_file_reader_type: A subclass of PackageZipFileReader which would be used to instantiate the zip file reader
-        Raises:
-            ImportError: If the package will use a disallowed module.
-        """
-        self.zip_reader: Any
-        # TODO: @sahanp delete type ignore
-        self.zip_reader = zip_file_reader_type(file_or_buffer)  # type: ignore
-        self.root = _PackageNode(None)
-        self.modules = {}
-        self.extern_modules = self._read_extern()
-
-        for extern_module in self.extern_modules:
-            if not module_allowed(extern_module):
-                raise ImportError(
-                    f"package '{file_or_buffer}' needs the external module '{extern_module}' "
-                    f"but that module has been disallowed"
-                )
-            self._add_extern(extern_module)
-
-        for fname in self.zip_reader.get_all_records():
-            self._add_file(fname)
-
-        self.patched_builtins = builtins.__dict__.copy()
-        self.patched_builtins["__import__"] = self.__import__
-        # Allow packaged modules to reference their PackageImporter
-        self.modules["torch_package_importer"] = self  # type: ignore[assignment]
-
-        self._mangler = PackageMangler()
-
-        # used for reduce deserializaiton
-        self.storage_context: Any = None
-        self.last_map_location = None
-
-        # used for torch.serialization._load
-        self.Unpickler = lambda *args, **kwargs: PackageUnpickler(self, *args, **kwargs)
->>>>>>> 1f533b2d
 
     def persistent_load(self, typename, data):
         assert isinstance(self.zip_reader, (TorchScriptDirectoryReader, TorchScriptPackageZipFileReader))
