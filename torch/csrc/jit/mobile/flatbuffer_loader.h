#pragma once

#include <ATen/core/ivalue.h>
#include <caffe2/serialize/inline_container.h>
#include <torch/csrc/jit/mobile/function.h>
#include <torch/csrc/jit/mobile/interpreter.h>
#include <torch/csrc/jit/mobile/module.h>
#include <torch/csrc/jit/runtime/instruction.h>
#include <torch/csrc/jit/serialization/mobile_bytecode_generated.h> // NOLINT
#include <torch/custom_class.h>

#include <string>
#include <vector>

namespace torch {
namespace jit {

using ExtraFilesMap = std::unordered_map<std::string, std::string>;

// On high level, to produce a Module from a file on disk, we need to go
// through the follow steps:
// 1. Read: Read the file from disk -> memory
// 2. Deserialize: Parse the bytes to produce some in memory manipulable
//    structure
// 3. Module initialization: Produce mobile::Module out of the structure
//    produced in 2.
// Under this context, the structure described in 2. is
// mobile::serialization::Module

// Parse a mobile::Module from flatbuffer's in-memory Module representation.
// The caller is assumed to manage the lifetimes of Module.
// This function does step 3 described above.
TORCH_API mobile::Module initialize_mobile_module(
    mobile::serialization::Module* flatbuffer_module,
    c10::optional<at::Device> device = c10::nullopt);

// Parse a mobile::Module from raw bytes.
// ownership of data is shared to the returned Module.
// (Feel free to pass in a unique_ptr too!)
// This function does steps 2+3 described above
TORCH_API mobile::Module parse_and_initialize_mobile_module(
    std::shared_ptr<char> data,
    size_t size,
    c10::optional<at::Device> device = c10::nullopt);

// Load a mobile::Module from a filepath.
// This function does steps 1+2+3 described above.
// We need to have this as a convienience because Python
// API will need to wrap this. C++ clients should use one
// versions above.
TORCH_API mobile::Module load_mobile_module_from_file(
    const std::string& filename,
    c10::optional<at::Device> device = c10::nullopt);

TORCH_API void parseExtraFiles(
    mobile::serialization::Module* module,
    ExtraFilesMap& extra_files);

TORCH_API std::tuple<std::shared_ptr<char>, size_t> get_file_content(
    const char* filename);

<<<<<<< HEAD
=======
TORCH_API std::tuple<std::shared_ptr<char>, size_t> get_stream_content(
    std::istream& in);

TORCH_API uint64_t get_bytecode_version(std::istream& in);
TORCH_API uint64_t get_bytecode_version(const std::string& filename);

>>>>>>> 640c1be9
class TORCH_API FlatbufferLoader {
 public:
  FlatbufferLoader();

  typedef IValue (
      *IValueParser)(FlatbufferLoader&, const mobile::serialization::IValue&);
  void registerIValueParser(
      mobile::serialization::IValueUnion ivalue_type,
      IValueParser parser);
  mobile::Module parseModule(mobile::serialization::Module* module);

  void extractJitSourceAndConstants(
      ExtraFilesMap* jit_sources,
      std::vector<IValue>* constants);

  typedef TypePtr (*TypeResolver)(
      const std::string& type_str,
      std::shared_ptr<CompilationUnit> cu);

  void internal_registerTypeResolver(TypeResolver type_resolver);

  IValue& getIValue(uint32_t pos) {
    TORCH_CHECK(pos < all_ivalues_.size());
    return all_ivalues_[pos];
  }

  mobile::Function* getFunction(uint32_t pos) {
    return all_functions_[pos];
  }

  ClassTypePtr getType(uint32_t pos) {
    TORCH_CHECK(pos < all_ivalues_.size());
    return all_types_[pos];
  }

  c10::Storage getStorage(uint32_t index);
  TypePtr getOrCreateTypeAnnotations(const flatbuffers::String* offset);
  ClassTypePtr getOrCreateClassTypeForObject(
      const mobile::serialization::Object* object);

  const mobile::serialization::Module* getCurrentFlatbufferInput() {
    return module_;
  }

  std::shared_ptr<mobile::CompilationUnit> mcu_;
  std::shared_ptr<CompilationUnit> cu_;

 private:
  IValue parseIValue(const mobile::serialization::IValue* ivalue);
  std::unique_ptr<mobile::Function> parseFunction(
      const mobile::serialization::Function* method);

  std::unordered_map<uint32_t, mobile::Function*> all_functions_;
  std::vector<ClassTypePtr> all_types_;
  std::unordered_set<uint32_t> initialized_types_;
  std::unordered_map<const flatbuffers::String*, TypePtr> type_annotations_;
  std::vector<bool> storage_loaded_;
  std::vector<c10::Storage> storages_;
  std::vector<IValue> all_ivalues_;
  std::array<
      IValueParser,
      static_cast<uint8_t>(mobile::serialization::IValueUnion::MAX) + 1>
      ivalue_parsers_;
  TypeResolver type_resolver_ = nullptr;
  mobile::serialization::Module* module_ = nullptr;
  bool module_parsed_ = false;
};

} // namespace jit
} // namespace torch<|MERGE_RESOLUTION|>--- conflicted
+++ resolved
@@ -59,15 +59,12 @@
 TORCH_API std::tuple<std::shared_ptr<char>, size_t> get_file_content(
     const char* filename);
 
-<<<<<<< HEAD
-=======
 TORCH_API std::tuple<std::shared_ptr<char>, size_t> get_stream_content(
     std::istream& in);
 
 TORCH_API uint64_t get_bytecode_version(std::istream& in);
 TORCH_API uint64_t get_bytecode_version(const std::string& filename);
 
->>>>>>> 640c1be9
 class TORCH_API FlatbufferLoader {
  public:
   FlatbufferLoader();
