#include <torch/csrc/jit/frontend/ir_emitter.h>
#include <torch/csrc/jit/jit_log.h>
#include <torch/csrc/jit/passes/inliner.h>
#include <torch/csrc/jit/runtime/operator.h>
#include <torch/csrc/jit/runtime/symbolic_shape_registry_util.h>
#include <unordered_map>

namespace torch {
namespace jit {

const OperatorMap<std::string>& get_tensorexpr_elementwise_set() {
  // clang-format off
 static const OperatorMap<std::string> tensorexpr_elementwise_set{
      {"aten::add.Scalar(Tensor self, Scalar other, Scalar alpha=1) -> Tensor", "unary"},
      {"aten::_cast_Float(Tensor self, bool non_blocking) -> Tensor", "unary"},
      {"aten::sub.Scalar(Tensor self, Scalar other, Scalar alpha=1) -> Tensor", "unary"},
      {"aten::mul.Scalar(Tensor self, Scalar other) -> Tensor", "unary"},
      {"aten::div.Scalar(Tensor self, Scalar other) -> Tensor", "unary"},
      {"aten::eq.Scalar(Tensor self, Scalar other) -> Tensor", "unary"},
      {"aten::ne.Scalar(Tensor self, Scalar other) -> Tensor", "unary"},
      {"aten::ge.Scalar(Tensor self, Scalar other) -> Tensor", "unary"},
      {"aten::gt.Scalar(Tensor self, Scalar other) -> Tensor", "unary"},
      {"aten::le.Scalar(Tensor self, Scalar other) -> Tensor", "unary"},
      {"aten::lt.Scalar(Tensor self, Scalar other) -> Tensor", "unary"},
      {"aten::pow.Tensor_Scalar(Tensor self, Scalar exponent) -> Tensor", "unary"},
      {"aten::clamp(Tensor self, Scalar? min=None, Scalar? max=None) -> Tensor", "unary"},
      {"aten::to.dtype(Tensor self, ScalarType dtype, bool non_blocking=False, bool copy=False, MemoryFormat? memory_format=None) -> Tensor", "unary"},
      {"aten::to.device(Tensor self, Device device, ScalarType dtype, bool non_blocking=False, bool copy=False, MemoryFormat? memory_format=None) -> Tensor", "unary"},
      {"aten::to.dtype_layout(Tensor self, *, ScalarType? dtype=None, Layout? layout=None, Device? device=None, bool? pin_memory=None, bool non_blocking=False, bool copy=False, MemoryFormat? memory_format=None) -> Tensor", "unary"},
      {"aten::to.prim_Device(Tensor(a) self, Device? device, int? dtype=None, bool non_blocking=False, bool copy=False) -> Tensor(a|b)", "unary"},
      {"aten::to.prim_dtype(Tensor(a) self, int? dtype=None, bool non_blocking=False, bool copy=False) -> Tensor(a|b)", "unary"},
      {"aten::_autocast_to_reduced_precision(Tensor(a) self, bool cuda_enabled, bool cpu_enabled, ScalarType cuda_dtype, ScalarType cpu_dtype) -> Tensor(a)", "unary"},
      {"aten::_autocast_to_full_precision(Tensor(a) self, bool cuda_enabled, bool cpu_enabled) -> Tensor(a)", "unary"},
      {"aten::isnan(Tensor self) -> Tensor", "unary"},
      {"aten::lgamma(Tensor self) -> Tensor", "unary"},
      {"aten::log10(Tensor self) -> Tensor", "unary"},
      {"aten::log(Tensor self) -> Tensor", "unary"},
      {"aten::log2(Tensor self) -> Tensor", "unary"},
      {"aten::log1p(Tensor self) -> Tensor", "unary"},
      {"aten::exp(Tensor self) -> Tensor", "unary"},
      {"aten::erf(Tensor self) -> Tensor", "unary"},
      {"aten::erfc(Tensor self) -> Tensor", "unary"},
      // TODO: uncomment when we properly support pow
      // "aten::pow.Tensor_Tensor(Tensor self, Tensor exponent) -> Tensor",
      // "aten::pow.Scalar(Scalar self, Tensor exponent) -> Tensor",
      // TODO: support clamp_min, clamp_max
      // "aten::masked_fill.Scalar(Tensor self, Tensor mask, Scalar value) -> Tensor",
      // "aten::masked_fill.Tensor(Tensor self, Tensor mask, Tensor value) -> Tensor", TODO: requires 0-dim Tensor
      // "aten::remainder.Scalar(Tensor self, Scalar other) -> Tensor",
      // TODO: uncomment once we can handle rand+broadcasts
      // "aten::rand_like(Tensor self, *, ScalarType? dtype=None, Layout? layout=None, Device? device=None, bool? pin_memory=None, MemoryFormat? memory_format=None) -> Tensor",
      {"aten::fmod.Scalar(Tensor self, Scalar other) -> Tensor", "unary"},
      {"aten::cos(Tensor self) -> Tensor", "unary"},
      {"aten::sin(Tensor self) -> Tensor", "unary"},
      {"aten::tan(Tensor self) -> Tensor", "unary"},
      {"aten::acos(Tensor self) -> Tensor", "unary"},
      {"aten::asin(Tensor self) -> Tensor", "unary"},
      {"aten::atan(Tensor self) -> Tensor", "unary"},
      {"aten::cosh(Tensor self) -> Tensor", "unary"},
      {"aten::sinh(Tensor self) -> Tensor", "unary"},
      {"aten::tanh(Tensor self) -> Tensor", "unary"},
      {"aten::hardtanh(Tensor self, Scalar min_val=-1, Scalar max_val=1) -> Tensor", "unary"},
      {"aten::hardsigmoid(Tensor self) -> Tensor", "unary"},
      {"aten::hardswish(Tensor self) -> Tensor", "unary"},
      {"aten::hardshrink(Tensor self, Scalar lambd=0.5) -> Tensor", "unary"},
      {"aten::sqrt(Tensor self) -> Tensor", "unary"},
      {"aten::rsqrt(Tensor self) -> Tensor", "unary"},
      {"aten::abs(Tensor self) -> Tensor", "unary"},
      {"aten::floor(Tensor self) -> Tensor", "unary"},
      {"aten::ceil(Tensor self) -> Tensor", "unary"},
      {"aten::round(Tensor self) -> Tensor", "unary"},
      {"aten::trunc(Tensor self) -> Tensor", "unary"},
      {"aten::threshold(Tensor self, Scalar threshold, Scalar value) -> Tensor", "unary"},
      {"aten::sigmoid(Tensor self) -> Tensor", "unary"},
      {"aten::relu(Tensor self) -> Tensor", "unary"},
      {"aten::leaky_relu(Tensor self, Scalar negative_slope=0.01) -> Tensor", "unary"},
      {"aten::softplus(Tensor self, Scalar beta=1, Scalar threshold=20) -> Tensor", "unary"},
      {"aten::relu6(Tensor self) -> Tensor", "unary"},
      {"aten::gelu(Tensor self, *, str approximate='none') -> Tensor", "unary"},
      {"aten::neg(Tensor self) -> Tensor", "unary"},
      {"aten::reciprocal(Tensor self) -> Tensor", "unary"},
      {"aten::expm1(Tensor self) -> Tensor", "unary"},
      {"aten::frac(Tensor self) -> Tensor", "unary"},
      {"aten::__and__.Scalar(Tensor self, Scalar other) -> Tensor", "unary"},
      {"aten::__or__.Scalar(Tensor self, Scalar other) -> Tensor", "unary"},
      {"aten::__xor__.Scalar(Tensor self, Scalar other) -> Tensor", "unary"},
      {"aten::__lshift__.Scalar(Tensor self, Scalar other) -> Tensor", "unary"},
      {"aten::__rshift__.Scalar(Tensor self, Scalar other) -> Tensor", "unary"},
      {"aten::where.Scalar(Tensor condition, Scalar self, Scalar other) -> Tensor", "unary"},
      {"aten::add.Tensor(Tensor self, Tensor other, *, Scalar alpha=1) -> Tensor", "broadcast"},
      {"aten::where.ScalarOther(Tensor condition, Tensor self, Scalar other) -> Tensor", "broadcast"},
      {"aten::type_as(Tensor self, Tensor other) -> Tensor", "unary"},
      {"aten::sub.Tensor(Tensor self, Tensor other, *, Scalar alpha=1) -> Tensor", "broadcast"},
      {"aten::mul.Tensor(Tensor self, Tensor other) -> Tensor", "broadcast"},
      {"aten::div.Tensor(Tensor self, Tensor other) -> Tensor", "broadcast"},
      {"aten::eq.Tensor(Tensor self, Tensor other) -> Tensor", "broadcast"},
      {"aten::ne.Tensor(Tensor self, Tensor other) -> Tensor", "broadcast"},
      {"aten::ge.Tensor(Tensor self, Tensor other) -> Tensor", "broadcast"},
      {"aten::gt.Tensor(Tensor self, Tensor other) -> Tensor", "broadcast"},
      {"aten::le.Tensor(Tensor self, Tensor other) -> Tensor", "broadcast"},
      {"aten::lt.Tensor(Tensor self, Tensor other) -> Tensor", "broadcast"},
      {"aten::lerp.Scalar(Tensor self, Tensor end, Scalar weight) -> Tensor", "broadcast"},
      {"aten::fmod.Tensor(Tensor self, Tensor other) -> Tensor", "broadcast"},
      {"aten::atan2(Tensor self, Tensor other) -> Tensor", "broadcast"},
      {"aten::remainder.Tensor(Tensor self, Tensor other) -> Tensor", "broadcast"},
      {"aten::__and__.Tensor(Tensor self, Tensor other) -> Tensor", "broadcast"},
      {"aten::__or__.Tensor(Tensor self, Tensor other) -> Tensor", "broadcast"},
      {"aten::__xor__.Tensor(Tensor self, Tensor other) -> Tensor", "broadcast"},
      {"aten::__lshift__.Tensor(Tensor self, Tensor other) -> Tensor", "broadcast"},
      {"aten::__rshift__.Tensor(Tensor self, Tensor other) -> Tensor", "broadcast"},
      // TODO: enable other min/max variants, operators that can be both
      // elementwise or reductions:
      {"aten::min.other(Tensor self, Tensor other) -> Tensor", "broadcast"},
      {"aten::max.other(Tensor self, Tensor other) -> Tensor", "broadcast"},
      {"aten::lerp.Tensor(Tensor self, Tensor end, Tensor weight) -> Tensor", "broadcast_three"},
      {"aten::addcmul(Tensor self, Tensor tensor1, Tensor tensor2, *, Scalar value=1) -> Tensor", "broadcast_three"},
      {"aten::where.self(Tensor condition, Tensor self, Tensor other) -> Tensor", "broadcast_three"},
      {"aten::where.ScalarSelf(Tensor condition, Scalar self, Tensor other) -> Tensor", "broadcast_one_three"},
      // TODO: enable slice, shape inference is not implemented for this op yet
  };
<<<<<<< HEAD
=======
  // clang-format on
>>>>>>> 640c1be9
  return tensorexpr_elementwise_set;
}

} // namespace jit
} // namespace torch<|MERGE_RESOLUTION|>--- conflicted
+++ resolved
@@ -118,10 +118,7 @@
       {"aten::where.ScalarSelf(Tensor condition, Scalar self, Tensor other) -> Tensor", "broadcast_one_three"},
       // TODO: enable slice, shape inference is not implemented for this op yet
   };
-<<<<<<< HEAD
-=======
   // clang-format on
->>>>>>> 640c1be9
   return tensorexpr_elementwise_set;
 }
 
