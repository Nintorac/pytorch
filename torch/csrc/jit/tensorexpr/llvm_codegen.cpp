#ifdef TORCH_ENABLE_LLVM

#include <torch/csrc/jit/tensorexpr/llvm_codegen.h>

#include <aten/src/ATen/Parallel.h>
#include <c10/util/Exception.h>
#include <torch/csrc/jit/tensorexpr/analysis.h>
#include <torch/csrc/jit/tensorexpr/llvm_jit.h>

#include <memory>

#include <llvm/Analysis/TargetTransformInfo.h>
#include <llvm/ExecutionEngine/Orc/JITTargetMachineBuilder.h>
#include <llvm/ExecutionEngine/Orc/ThreadSafeModule.h>
#include <llvm/IR/IRBuilder.h>
#include <llvm/IR/LegacyPassManager.h>
#include <llvm/IR/MDBuilder.h>
#include <llvm/IR/Verifier.h>
#include <llvm/MC/MCSubtargetInfo.h>
#include <llvm/Support/Host.h>
#include <llvm/Support/TargetSelect.h>

#if LLVM_VERSION_MAJOR >= 10
#include <llvm/Support/CodeGen.h>
#else
#include <llvm/Target/TargetMachine.h>
#endif

#include <llvm/Transforms/IPO/AlwaysInliner.h>
#include <llvm/Transforms/IPO/PassManagerBuilder.h>
#include <llvm/Transforms/Scalar.h>

#if LLVM_VERSION_MAJOR >= 11
#include <llvm/Support/TypeSize.h>
#endif

#include <torch/csrc/jit/tensorexpr/execution_counter.h>
#include <torch/csrc/jit/tensorexpr/expr.h>
#include <torch/csrc/jit/tensorexpr/external_functions_registry.h>
#include <torch/csrc/jit/tensorexpr/half_support.h>
#include <torch/csrc/jit/tensorexpr/ir.h>
#include <torch/csrc/jit/tensorexpr/ir_printer.h>
#include <torch/csrc/jit/tensorexpr/tensor.h>
#include <torch/csrc/jit/tensorexpr/types.h>

#include <torch/csrc/jit/jit_log.h>

using namespace torch::jit::tensorexpr;

C10_DEFINE_bool(
    torch_jit_llvm_use_fast_intrinsics,
    false,
    "Use fast (but slightly less accurate) implementations of tanh and sigmoid");

DEFINE_TRIGGER(llvm_codegen_created);
DEFINE_TRIGGER(llvm_codegen_executed);

namespace torch {
namespace jit {
namespace tensorexpr {
DEFINE_TRIGGER(llvm_codegen_parallel_dispatched);
namespace {

llvm::CmpInst::Predicate llvm_comparison_predicate(
    CompareSelectOperation compare_op,
    const ScalarType& type) {
  switch (compare_op) {
    case CompareSelectOperation::kEQ:
      return llvm::ICmpInst::ICMP_EQ;
    case CompareSelectOperation::kNE:
      return llvm::ICmpInst::ICMP_NE;
    case CompareSelectOperation::kGT:
      return c10::isSignedType(type) ? llvm::ICmpInst::ICMP_SGT
                                     : llvm::ICmpInst::ICMP_UGT;
    case CompareSelectOperation::kGE:
      return c10::isSignedType(type) ? llvm::ICmpInst::ICMP_SGE
                                     : llvm::ICmpInst::ICMP_UGE;
    case CompareSelectOperation::kLT:
      return c10::isSignedType(type) ? llvm::ICmpInst::ICMP_SLT
                                     : llvm::ICmpInst::ICMP_ULT;
    case CompareSelectOperation::kLE:
      return c10::isSignedType(type) ? llvm::ICmpInst::ICMP_SLE
                                     : llvm::ICmpInst::ICMP_ULE;
    default:
      // TODO: change to a proper error report
      throw std::runtime_error("invalid operator type");
  }
}

llvm::CmpInst::Predicate llvm_fp_comparison_predicate(
    CompareSelectOperation compare_op) {
  switch (compare_op) {
    case CompareSelectOperation::kEQ:
      return llvm::FCmpInst::FCMP_OEQ;
    case CompareSelectOperation::kNE:
      return llvm::FCmpInst::FCMP_ONE;
    case CompareSelectOperation::kGT:
      return llvm::FCmpInst::FCMP_OGT;
    case CompareSelectOperation::kGE:
      return llvm::FCmpInst::FCMP_OGE;
    case CompareSelectOperation::kLT:
      return llvm::FCmpInst::FCMP_OLT;
    case CompareSelectOperation::kLE:
      return llvm::FCmpInst::FCMP_OLE;
    default:
      // TODO: change to a proper error report
      throw std::runtime_error("invalid operator type");
  }
}

llvm::CmpInst::Predicate llvm_fp_comparison_predicate(
    CompareSelectOperation compare_op) {
  switch (compare_op) {
    case CompareSelectOperation::kEQ:
      return llvm::FCmpInst::FCMP_OEQ;
    case CompareSelectOperation::kNE:
      return llvm::FCmpInst::FCMP_ONE;
    case CompareSelectOperation::kGT:
      return llvm::FCmpInst::FCMP_OGT;
    case CompareSelectOperation::kGE:
      return llvm::FCmpInst::FCMP_OGE;
    case CompareSelectOperation::kLT:
      return llvm::FCmpInst::FCMP_OLT;
    case CompareSelectOperation::kLE:
      return llvm::FCmpInst::FCMP_OLE;
    default:
      // TODO: change to a proper error report
      throw std::runtime_error("invalid operator type");
  }
}

#if LLVM_VERSION_MAJOR <= 9
int ElementCount(int lanes) {
  return lanes;
}
#else
llvm::ElementCount ElementCount(int lanes) {
#if LLVM_VERSION_MAJOR <= 11
  return llvm::ElementCount(static_cast<unsigned>(lanes), false);
#elif LLVM_VERSION_MAJOR >= 12
  return llvm::ElementCount::getFixed(lanes);
#else
#error Only LLVM versions 8 and above are supported.
#endif
}
#endif

#if LLVM_VERSION_MAJOR >= 9

using FunctionCallee = llvm::FunctionCallee;

#elif LLVM_VERSION_MAJOR == 8 && LLVM_VERSION_PATCH == 20181009

struct FunctionCallee {
  FunctionCallee() {}

  FunctionCallee(llvm::Constant* fn)
      : v_(fn), ft_(cast<llvm::Function>(v_)->getFunctionType()) {}

  llvm::FunctionType* getFunctionType() {
    return ft_;
  }

  llvm::Value* getCallee() {
    return v_;
  }

 private:
  llvm::Value* v_{nullptr};
  llvm::FunctionType* ft_{nullptr};
};

#else
#error Only LLVM versions 8 and above are supported.
#endif
} // namespace

class LLVMCodeGenImpl : public IRVisitor {
 private:
  std::unique_ptr<llvm::LLVMContext> context_;
  llvm::IRBuilder<> irb_;
  std::unique_ptr<llvm::orc::PytorchLLVMJIT> jit_;
  std::unique_ptr<llvm::Module> module_;
  llvm::Function* fn_;
  llvm::BasicBlock* bb_;
  llvm::Value* value_{nullptr};
  llvm::JITTargetAddress kernelAddress_;

#define LLVM_TYPE_DECLARE(_1, Name) llvm::Type* Name##Ty_;
  AT_FORALL_SCALAR_TYPES_AND2(Bool, Half, LLVM_TYPE_DECLARE);
#undef LLVM_TYPE_DECLARE
  llvm::Type* Int8PtrTy_;
  llvm::Type* VoidTy_;

  std::unordered_map<const Var*, int> varToArg_;
  std::unordered_map<const Var*, llvm::Value*> varToVal_;
  std::unordered_map<const Block*, std::vector<const Var*>> scopeToVar_;
  const Block* scope_;

  std::string llvmCode_;
  std::string asmCode_;

 private:
  llvm::LLVMContext& getContext();
  llvm::Type* dtypeToLLVM(Dtype dtype);
  llvm::Type* dtypeToLLVMPtr(Dtype dtype);
  void emitWrapper(const std::vector<llvm::Type*>& params);
  void emitKernel(Stmt* stmt, const std::vector<llvm::Type*>& params);
  llvm::Value* toVec(llvm::Value* v, int lanes);

  enum Arity {
    Unary,
    Binary,
  };

  using SimdCallee = std::tuple<llvm::FunctionType*, llvm::Value*, bool>;
  SimdCallee getSimdFunction(
      const std::string& name,
      llvm::Type* type,
      Arity arity,
      int lanes);

  llvm::Value* varToValue(const Var* var);
  void replaceVarMapping(
      const std::vector<const Var*>& vars,
      const std::vector<llvm::Value*>& vals);
  llvm::Value* packFuncArgs(const std::vector<llvm::Value*>& func_args);
  std::vector<llvm::Value*> unpackFuncArgs(llvm::Value* packed, int arg_count);
  void processParallelFor(const For* v);

 public:
  LLVMCodeGenImpl(
      Stmt* stmt,
      const std::vector<CodeGen::BufferArg>& args,
      at::Device device,
      Dtype dtype);
  ~LLVMCodeGenImpl() = default;

  llvm::JITTargetAddress getKernelAddress() const;

  void visit(const Add* v) override;
  void visit(const Sub* v) override;
  void visit(const Mul* v) override;
  void visit(const Div* v) override;
  void visit(const Mod* v) override;
  void visit(const Max* v) override;
  void visit(const Min* v) override;
  void visit(const And* v) override;
  void visit(const Or* v) override;
  void visit(const Xor* v) override;
  void visit(const Lshift* v) override;
  void visit(const Rshift* v) override;
  void visit(const CompareSelect* v) override;

#define IMM_VISIT_DECLARE(_1, Name) void visit(const Name##Imm* v) override;
  AT_FORALL_SCALAR_TYPES_AND2(Bool, Half, IMM_VISIT_DECLARE);
#undef IMM_VISIT_DECLARE

  void visit(const Cast* v) override;
  void visit(const BitCast* v) override;
  void visit(const Var* v) override;
  void visit(const Ramp* v) override;
  void visit(const Load* v) override;
  void visit(const For* v) override;
  void visit(const Block* v) override;
  void visit(const Store* v) override;
  void visit(const Broadcast* v) override;
  void visit(const IfThenElse* v) override;
  void visit(const Intrinsics* v) override;
  void visit(const Allocate* v) override;
  void visit(const Free* v) override;
  void visit(const Let* v) override;
  void visit(const Cond* v) override;
  void visit(const ExternalCall* v) override;

  void emitIsNan(const Intrinsics* v);

  llvm::Value* emitUnmaskedLoad(llvm::Value* addr, llvm::Value* idx);
  llvm::Value* emitMaskedLoad(
      llvm::Value* addr,
      llvm::Value* idx,
      llvm::Value* mask);
  void emitUnmaskedStore(llvm::Value* base, llvm::Value* idx, llvm::Value* val);
  void emitMaskedStore(
      llvm::Value* base,
      llvm::Value* idx,
      llvm::Value* mask,
      llvm::Value* val);

  void optimize(llvm::Module& M);
  std::string getLLVMCodeText() {
    return llvmCode_;
  }
  std::string getASMCodeText() {
    return asmCode_;
  }
};

typedef void (*ParallelCallee)(int index, int8_t* packed_data);
void DispatchParallel(int8_t* func, int start, int stop, int8_t* packed_data) {
  // TODO: preserve the func type.
  ParallelCallee callee = reinterpret_cast<ParallelCallee>(func);
  at::parallel_for(start, stop, 1, [&](int64_t f_begin, int64_t f_end) {
    for (int index = f_begin; index < f_end; index++) {
      callee(index, packed_data);
    }
  });
  USE_TRIGGER(llvm_codegen_parallel_dispatched);
}

} // namespace tensorexpr
} // namespace jit
} // namespace torch

LLVMCodeGen::~LLVMCodeGen() = default;

LLVMCodeGen::LLVMCodeGen(Stmt* stmt)
    : LLVMCodeGen(stmt, std::vector<CodeGen::BufferArg>()) {}

LLVMCodeGen::LLVMCodeGen(
    Stmt* stmt,
    const std::vector<BufferArg>& args,
    at::Device device,
    const std::string& kernel_func_name,
    Dtype dtype)
    : CodeGen(stmt, args, device, kernel_func_name),
      impl_(std::make_unique<LLVMCodeGenImpl>(stmt, args, device, dtype)) {}

static void* argToPtr(
    const CodeGen::BufferArg& bufferArg,
    const CodeGen::CallArg& callArg) {
  if (!bufferArg.isVar()) {
    return callArg.data();
  }

  switch (bufferArg.dtype().scalar_type()) {
#define TYPE_CASE(_1, Name) \
  case ScalarType::Name:    \
    return callArg.Name##Ptr();

    AT_FORALL_SCALAR_TYPES_AND2(Bool, Half, TYPE_CASE);
#undef TYPE_CASE

    default:
      throw unsupported_dtype();
  }
  return nullptr;
}

void LLVMCodeGen::call_raw(const std::vector<void*>& args) {
  value<float>(const_cast<void**>(args.data()));
  USE_TRIGGER(llvm_codegen_executed);
}

void LLVMCodeGen::call(const std::vector<CallArg>& args) {
  const auto& buf_args = buffer_args();
  if (args.size() != buf_args.size()) {
    throw malformed_input("wrong number of args in call");
  }

  constexpr unsigned nargs = 8;
  c10::SmallVector<void*, nargs> argv;
  argv.resize(buf_args.size());
  for (size_t i = 0, e = buf_args.size(); i < e; i++) {
    auto const& bufferArg = buf_args[i];
    auto const& callArg = args[i];
    argv[i] = argToPtr(bufferArg, callArg);
  }
  value<float>(argv.data());
  USE_TRIGGER(llvm_codegen_executed);
}

at::Tensor LLVMCodeGen::empty_strided(
    c10::IntArrayRef size,
    c10::IntArrayRef stride,
    c10::optional<c10::ScalarType> dtype_opt,
    c10::optional<c10::Layout> layout_opt,
    c10::optional<c10::Device> device_opt,
    c10::optional<bool> pin_memory_opt) {
  return at::native::empty_strided_cpu(
      size, stride, dtype_opt, layout_opt, device_opt, pin_memory_opt);
}

void* LLVMCodeGen::getKernelAddress(LLVMCodeGenImpl* impl) {
  return (void*)impl->getKernelAddress();
}

std::string LLVMCodeGen::getCodeText(const std::string& attr /*=""*/) {
  if (attr == "asm") {
    return impl_->getASMCodeText();
  } else {
    return impl_->getLLVMCodeText();
  }
}

llvm::JITTargetAddress LLVMCodeGenImpl::getKernelAddress() const {
  return kernelAddress_;
}

LLVMCodeGenImpl::LLVMCodeGenImpl(
    Stmt* stmt,
    const std::vector<CodeGen::BufferArg>& args,
    at::Device device,
    Dtype dtype)
    : context_(std::make_unique<llvm::LLVMContext>()), irb_(getContext()) {
  // Manually map types to LLVM types.
  ByteTy_ = llvm::Type::getInt8Ty(getContext());
  CharTy_ = llvm::Type::getInt8Ty(getContext());
  ShortTy_ = llvm::Type::getInt16Ty(getContext());
  IntTy_ = llvm::Type::getInt32Ty(getContext());
  LongTy_ = llvm::Type::getInt64Ty(getContext());
  HalfTy_ = llvm::Type::getHalfTy(getContext());
  FloatTy_ = llvm::Type::getFloatTy(getContext());
  DoubleTy_ = llvm::Type::getDoubleTy(getContext());
  Int8PtrTy_ = llvm::Type::getInt8PtrTy(getContext());
  VoidTy_ = llvm::Type::getVoidTy(getContext());
  BoolTy_ = ByteTy_;

  llvm::InitializeNativeTarget();
  llvm::InitializeNativeTargetAsmPrinter();

  jit_ = std::make_unique<llvm::orc::PytorchLLVMJIT>();
  module_ = std::make_unique<llvm::Module>("pytorch", getContext());
  module_->setDataLayout(jit_->getDataLayout());
  module_->setTargetTriple(jit_->getTargetMachine().getTargetTriple().str());

  // We support float16 ops by casting expr inputs to float32
  // and then casting the result back to float16
  HalfRewriter hsFix;
  stmt = stmt->accept_mutator(&hsFix);

  // Emit prototype and bind argument Vars to parameter indices.
  llvm::Type* retTy = dtypeToLLVM(dtype);
  std::vector<llvm::Type*> params;
  for (size_t i = 0; i < args.size(); i++) {
    auto const& arg = args[i];
    if (arg.isVar()) {
      params.push_back(dtypeToLLVM(arg.dtype()));
    } else {
      params.push_back(dtypeToLLVMPtr(arg.dtype()));
    }
    varToArg_[arg.var()] = i;
  }
  llvm::FunctionType* fntype = llvm::FunctionType::get(retTy, params, false);
  fn_ = llvm::Function::Create(
      fntype, llvm::Function::PrivateLinkage, "pytorch", module_.get());
  fn_->addAttribute(
      llvm::AttributeList::AttrIndex::FunctionIndex,
      llvm::Attribute::AlwaysInline);
  for (size_t i = 0; i < args.size(); i++) {
    if (!args[i].isVar()) {
      fn_->addParamAttr(i, llvm::Attribute::NoAlias);
    }
  }

  emitWrapper(params);
  emitKernel(stmt, params);

  jit_->addModule(std::move(module_), std::move(context_));
  auto sym = jit_->findSymbol("wrapper");
  kernelAddress_ = assertSuccess(sym.getAddress());

  USE_TRIGGER(llvm_codegen_created);
}

llvm::LLVMContext& LLVMCodeGenImpl::getContext() {
  return *context_;
}

llvm::Type* LLVMCodeGenImpl::dtypeToLLVM(Dtype dtype) {
  switch (dtype.scalar_type()) {
#define TYPE_CASE(_1, n) \
  case ScalarType::n:    \
    return n##Ty_;       \
    break;

    AT_FORALL_SCALAR_TYPES_AND2(Bool, Half, TYPE_CASE);
#undef TYPE_CASE
    default:
      throw unsupported_dtype();
  }
  return nullptr;
}

llvm::Type* LLVMCodeGenImpl::dtypeToLLVMPtr(Dtype dtype) {
  return dtypeToLLVM(dtype)->getPointerTo();
}

void LLVMCodeGenImpl::emitWrapper(const std::vector<llvm::Type*>& params) {
  auto voidPtrPtrTy = llvm::Type::getInt8PtrTy(getContext())->getPointerTo();
  auto wrapper = llvm::Function::Create(
      llvm::FunctionType::get(IntTy_, {voidPtrPtrTy}, false),
      llvm::Function::ExternalLinkage,
      "wrapper",
      module_.get());
  auto wrapBB = llvm::BasicBlock::Create(getContext(), "wrapBB", wrapper);
  irb_.SetInsertPoint(wrapBB);
  llvm::SmallVector<llvm::Value*, 6> wrappedArgs;
  for (size_t i = 0; i < params.size(); i++) {
    auto argp = irb_.CreateGEP(
        wrapper->arg_begin(), llvm::ConstantInt::getSigned(IntTy_, i));
    if (params[i]->isPointerTy()) {
      auto arg = irb_.CreatePointerCast(irb_.CreateLoad(argp), params[i]);
      wrappedArgs.push_back(arg);
    } else {
      auto p = irb_.CreatePointerCast(
          irb_.CreateLoad(argp), params[i]->getPointerTo());
      auto arg = irb_.CreateLoad(p);
      wrappedArgs.push_back(arg);
    }
  }
  auto cc = irb_.CreateCall(fn_, wrappedArgs);
  irb_.CreateRet(cc);
}

class LLVMIntrinsicsExpander : public GenericIntrinsicsExpander {
 private:
  const Expr* mutate(const Intrinsics* v) {
    if (v->op_type() == kTanh) {
      ScalarType stype = v->dtype().scalar_type();
      if (stype == ScalarType::Float) {
        return fast_tanh(v->param(0)->accept_mutator(this)).node();
      }
    } else if (v->op_type() == kSigmoid) {
      ScalarType stype = v->dtype().scalar_type();
      if (stype == ScalarType::Float) {
        return fast_sigmoid(v->param(0)->accept_mutator(this)).node();
      }
    }
    // TODO: fast exp
    // TODO: fast erf
    // TODO: fast sigmoid
    return GenericIntrinsicsExpander::mutate(v);
  }
};

void LLVMCodeGenImpl::emitKernel(
    Stmt* stmt,
    const std::vector<llvm::Type*>& params) {
  // Set insert point to the real function.
  bb_ = llvm::BasicBlock::Create(getContext(), "entry", fn_);
  irb_.SetInsertPoint(bb_);

  // Maybe expand some of the intrinsics.
  if (FLAGS_torch_jit_llvm_use_fast_intrinsics) {
    LLVMIntrinsicsExpander intrinsics_expander;
    stmt = stmt->accept_mutator(&intrinsics_expander);
  } else {
    GenericIntrinsicsExpander intrinsics_expander;
    stmt = stmt->accept_mutator(&intrinsics_expander);
  }

  // Compile the kernel.
  stmt->accept(this);

  // If the kernel is empty, set a default return value.
  if (value_ == nullptr) {
    value_ = llvm::ConstantInt::get(IntTy_, 0);
  }

  irb_.CreateRet(value_);

  if (llvm::verifyFunction(*fn_, &llvm::outs())) {
    throw std::runtime_error("Function verification failed");
  }

  // print graph debug info before optimization
  llvm::SmallVector<char, 0> asmBuffer;
  llvm::raw_svector_ostream asmStream(asmBuffer);
  if (GRAPH_DEBUG_ENABLED) {
    module_->print(asmStream, nullptr);
  }
  GRAPH_DEBUG(
      "\nLLVM module before optimizations\n\n", asmStream.str().str(), "\n");

  optimize(*module_);

  asmBuffer.set_size(0);
  module_->print(asmStream, nullptr);
  llvmCode_ = asmStream.str().str();
  GRAPH_DEBUG(
      "\nLLVM module after optimizations\n\n", asmStream.str().str(), "\n");

  // print graph debug info after optimization
  asmBuffer.set_size(0);
  llvm::legacy::PassManager PM;
  jit_->getTargetMachine().addPassesToEmitFile(
      PM,
      asmStream,
      nullptr,
#if LLVM_VERSION_MAJOR >= 10
      llvm::CodeGenFileType::CGFT_AssemblyFile);
#else
      llvm::TargetMachine::CodeGenFileType::CGFT_AssemblyFile);
#endif
  PM.run(*module_);
  asmCode_ = asmStream.str().str();

  GRAPH_DEBUG("\nLLVM generated assembly code\n\n", asmCode_, "\n");
}

// TODO: The binary ops are copypasta.

void LLVMCodeGenImpl::visit(const Add* v) {
  v->lhs()->accept(this);
  auto lhs = this->value_;
  bool lfp = lhs->getType()->isFPOrFPVectorTy();
  v->rhs()->accept(this);
  auto rhs = this->value_;
  bool rfp = rhs->getType()->isFPOrFPVectorTy();

  // TODO: Handle arg promotion.
  if (lfp && rfp) {
    value_ = irb_.CreateFAdd(lhs, rhs);
  } else if (!lfp && !rfp) {
    value_ = irb_.CreateAdd(lhs, rhs);
  } else {
    throw malformed_input("llvm_codgen: bad type in Add", v);
  }
}

void LLVMCodeGenImpl::visit(const Sub* v) {
  v->lhs()->accept(this);
  auto lhs = this->value_;
  bool lfp = lhs->getType()->isFPOrFPVectorTy();
  v->rhs()->accept(this);
  auto rhs = this->value_;
  bool rfp = rhs->getType()->isFPOrFPVectorTy();

  // TODO: Handle arg promotion.
  if (lfp && rfp) {
    value_ = irb_.CreateFSub(lhs, rhs);
  } else if (!lfp && !rfp) {
    value_ = irb_.CreateSub(lhs, rhs);
  } else {
    throw malformed_input("llvm_codgen: bad type in Sub", v);
  }
}

void LLVMCodeGenImpl::visit(const Mul* v) {
  v->lhs()->accept(this);
  auto lhs = this->value_;
  bool lfp = lhs->getType()->isFPOrFPVectorTy();
  v->rhs()->accept(this);
  auto rhs = this->value_;
  bool rfp = rhs->getType()->isFPOrFPVectorTy();

  // TODO: Handle arg promotion.
  if (lfp && rfp) {
    value_ = irb_.CreateFMul(lhs, rhs);
  } else if (!lfp && !rfp) {
    value_ = irb_.CreateMul(lhs, rhs);
  } else {
    throw malformed_input("llvm_codgen: bad type in Mul", v);
  }
}

void LLVMCodeGenImpl::visit(const Div* v) {
  v->lhs()->accept(this);
  auto lhs = this->value_;
  bool lfp = lhs->getType()->isFPOrFPVectorTy();
  v->rhs()->accept(this);
  auto rhs = this->value_;
  bool rfp = rhs->getType()->isFPOrFPVectorTy();

  // TODO: Handle arg promotion.
  if (lfp && rfp) {
    value_ = irb_.CreateFDiv(lhs, rhs);
  } else if (!lfp && !rfp) {
    value_ = irb_.CreateSDiv(lhs, rhs);
  } else {
    throw malformed_input("llvm_codgen: bad type in Div", v);
  }
}

void LLVMCodeGenImpl::visit(const And* v) {
  v->lhs()->accept(this);
  auto lhs = this->value_;
  bool lfp = lhs->getType()->isFPOrFPVectorTy();
  v->rhs()->accept(this);
  auto rhs = this->value_;
  bool rfp = rhs->getType()->isFPOrFPVectorTy();

  if (!lfp && !rfp) {
    value_ = irb_.CreateAnd(lhs, rhs);
  } else {
    throw malformed_input("llvm_codgen: bad type in And", v);
  }
}

void LLVMCodeGenImpl::visit(const Or* v) {
  v->lhs()->accept(this);
  auto lhs = this->value_;
  bool lfp = lhs->getType()->isFPOrFPVectorTy();
  v->rhs()->accept(this);
  auto rhs = this->value_;
  bool rfp = rhs->getType()->isFPOrFPVectorTy();

  if (!lfp && !rfp) {
    value_ = irb_.CreateOr(lhs, rhs);
  } else {
    throw malformed_input("llvm_codgen: bad type in Or", v);
  }
}

void LLVMCodeGenImpl::visit(const Xor* v) {
  v->lhs()->accept(this);
  auto lhs = this->value_;
  bool lfp = lhs->getType()->isFPOrFPVectorTy();
  v->rhs()->accept(this);
  auto rhs = this->value_;
  bool rfp = rhs->getType()->isFPOrFPVectorTy();

  if (!lfp && !rfp) {
    value_ = irb_.CreateXor(lhs, rhs);
  } else {
    throw malformed_input("llvm_codgen: bad type in Xor", v);
  }
}

void LLVMCodeGenImpl::visit(const Lshift* v) {
  v->lhs()->accept(this);
  auto lhs = this->value_;
  bool lfp = lhs->getType()->isFPOrFPVectorTy();
  v->rhs()->accept(this);
  auto rhs = this->value_;
  bool rfp = rhs->getType()->isFPOrFPVectorTy();

  if (!lfp && !rfp) {
    value_ = irb_.CreateShl(lhs, rhs);
  } else {
    throw malformed_input("llvm_codgen: bad type in Lshift", v);
  }
}

void LLVMCodeGenImpl::visit(const Rshift* v) {
  v->lhs()->accept(this);
  auto lhs = this->value_;
  bool lfp = lhs->getType()->isFPOrFPVectorTy();
  v->rhs()->accept(this);
  auto rhs = this->value_;
  bool rfp = rhs->getType()->isFPOrFPVectorTy();

  if (!lfp && !rfp) {
    if (v->lhs()->dtype().is_signed()) {
      value_ = irb_.CreateAShr(lhs, rhs);
    } else {
      value_ = irb_.CreateLShr(lhs, rhs);
    }
  } else {
    throw malformed_input("llvm_codgen: bad type in Rshift", v);
  }
}

void LLVMCodeGenImpl::visit(const Mod* v) {
  v->lhs()->accept(this);
  auto lhs = this->value_;
  bool lfp = lhs->getType()->isFPOrFPVectorTy();
  v->rhs()->accept(this);
  auto rhs = this->value_;
  bool rfp = rhs->getType()->isFPOrFPVectorTy();

  if (!lfp && !rfp) {
    value_ = irb_.CreateSRem(lhs, rhs);
  } else {
    throw malformed_input("llvm_codgen: bad type in Mod", v);
  }
}

void LLVMCodeGenImpl::visit(const Max* v) {
  v->lhs()->accept(this);
  auto lhs = this->value_;
  v->rhs()->accept(this);
  auto rhs = this->value_;

  if (v->dtype().is_integral()) {
    auto icmp = v->dtype().is_signed() ? irb_.CreateICmpSGT(lhs, rhs)
                                       : irb_.CreateICmpUGT(lhs, rhs);
    value_ = irb_.CreateSelect(icmp, lhs, rhs);
    return;
  }

  value_ = irb_.CreateSelect(
      irb_.CreateFCmp(
          llvm::FCmpInst::FCMP_UNO,
          lhs,
          llvm::ConstantFP::get(lhs->getType(), 0.0)),
      lhs,
      irb_.CreateSelect(
          irb_.CreateFCmp(llvm::FCmpInst::FCMP_OGT, lhs, rhs), lhs, rhs));
}

void LLVMCodeGenImpl::visit(const Min* v) {
  v->lhs()->accept(this);
  auto lhs = this->value_;
  v->rhs()->accept(this);
  auto rhs = this->value_;
  if (v->dtype().is_integral()) {
    auto icmp = v->dtype().is_signed() ? irb_.CreateICmpSLT(lhs, rhs)
                                       : irb_.CreateICmpULT(lhs, rhs);
    value_ = irb_.CreateSelect(icmp, lhs, rhs);
    return;
  }

  value_ = irb_.CreateSelect(
      irb_.CreateFCmp(
          llvm::FCmpInst::FCMP_UNO,
          lhs,
          llvm::ConstantFP::get(lhs->getType(), 0.0)),
      lhs,
      irb_.CreateSelect(
          irb_.CreateFCmp(llvm::FCmpInst::FCMP_OLT, lhs, rhs), lhs, rhs));
}

void LLVMCodeGenImpl::visit(const CompareSelect* v) {
  auto genUnbiased = [this, v]() -> llvm::Value* {
    v->lhs()->accept(this);
    auto lhs = this->value_;
    v->rhs()->accept(this);
    auto rhs = this->value_;
    v->ret_val1()->accept(this);
    auto retval1 = this->value_;
    v->ret_val2()->accept(this);
    auto retval2 = this->value_;

    auto type_used = v->lhs()->dtype().scalar_type();

    llvm::Value* cmp_;
    CompareSelectOperation cmp_op_ = v->compare_select_op();

<<<<<<< HEAD
    if (is_integral(type_used)) {
      cmp_ = irb_.CreateICmp(
          llvm_comparison_predicate(cmp_op_, type_used), lhs, rhs);
    } else if (is_floating_point(type_used)) {
=======
    if (c10::isIntegralType(type_used, true)) {
      cmp_ = irb_.CreateICmp(
          llvm_comparison_predicate(cmp_op_, type_used), lhs, rhs);
    } else if (c10::isFloatingType(type_used)) {
>>>>>>> 078fadaa
      cmp_ = irb_.CreateFCmp(llvm_fp_comparison_predicate(cmp_op_), lhs, rhs);
    } else {
      throw std::runtime_error("invalid type for CompareSelect");
    }

    return irb_.CreateSelect(cmp_, retval1, retval2);
  };

  auto genBiased = [this, v]() -> llvm::Value* {
    v->lhs()->accept(this);
    auto lhs = this->value_;
    v->rhs()->accept(this);
    auto rhs = this->value_;

    auto cmp_type = v->lhs()->dtype().scalar_type();
    auto cmp_op = v->compare_select_op();
    llvm::Value* cmp;

<<<<<<< HEAD
    if (is_integral(cmp_type)) {
      cmp = irb_.CreateICmp(
          llvm_comparison_predicate(cmp_op, cmp_type), lhs, rhs);
    } else if (is_floating_point(cmp_type)) {
=======
    if (c10::isIntegralType(cmp_type, true)) {
      cmp = irb_.CreateICmp(
          llvm_comparison_predicate(cmp_op, cmp_type), lhs, rhs);
    } else if (c10::isFloatingType(cmp_type)) {
>>>>>>> 078fadaa
      cmp = irb_.CreateFCmp(llvm_fp_comparison_predicate(cmp_op), lhs, rhs);
    } else {
      throw std::runtime_error("invalid type for CompareSelect");
    }

    auto lanes = v->lhs()->dtype().lanes();
    if (lanes > 1) {
      auto maskType = llvm::Type::getIntNTy(getContext(), lanes);
      auto zero = llvm::ConstantInt::get(maskType, 0);
      auto mask = irb_.CreateBitOrPointerCast(cmp, maskType);
      cmp = irb_.CreateICmpNE(mask, zero);
    }

    auto then_block = llvm::BasicBlock::Create(getContext(), "then", fn_);
    auto else_block = llvm::BasicBlock::Create(getContext(), "else", fn_);
    auto end_block = llvm::BasicBlock::Create(getContext(), "block", fn_);
    constexpr int32_t total_weight = 100000;
    auto true_weight = v->bias() == kLikely ? total_weight : 0;
    auto false_weight = total_weight - true_weight;
    irb_.CreateCondBr(
        cmp,
        then_block,
        else_block,
        llvm::MDBuilder(getContext())
            .createBranchWeights(true_weight, false_weight));

    irb_.SetInsertPoint(then_block);
    v->ret_val1()->accept(this);
    llvm::Value* then_val = value_;
    then_block = irb_.GetInsertBlock();
    irb_.CreateBr(end_block);

    irb_.SetInsertPoint(else_block);
    v->ret_val2()->accept(this);
    llvm::Value* else_val = value_;
    else_block = irb_.GetInsertBlock();
    irb_.CreateBr(end_block);

    irb_.SetInsertPoint(end_block);
    llvm::PHINode* phi = irb_.CreatePHI(then_val->getType(), 2);
    phi->addIncoming(then_val, then_block);
    phi->addIncoming(else_val, else_block);
    return phi;
  };

  value_ = v->bias() == kUnbiased ? genUnbiased() : genBiased();
}

template <typename T>
typename std::enable_if<std::is_integral<T>::value, llvm::Value*>::type
getFromType(llvm::Type* type, T value) {
  return llvm::ConstantInt::get(type, value, std::is_signed<T>::value);
}

template <typename T>
typename std::enable_if<std::is_floating_point<T>::value, llvm::Value*>::type
getFromType(llvm::Type* type, T value) {
  return llvm::ConstantFP::get(type, value);
}

#define IMM_VISIT_DECLARE(Type, Name)                  \
  void LLVMCodeGenImpl::visit(const Name##Imm* v) {    \
    value_ = getFromType<Type>(Name##Ty_, v->value()); \
  }
AT_FORALL_SCALAR_TYPES(IMM_VISIT_DECLARE);
#undef IMM_VISIT_DECLARE

void LLVMCodeGenImpl::visit(const HalfImm* v) {
  value_ = llvm::ConstantFP::get(HalfTy_, v->value());
}

void LLVMCodeGenImpl::visit(const BoolImm* v) {
  value_ = llvm::ConstantInt::get(BoolTy_, v->value());
}

llvm::Type* llvmTypeToVec(llvm::Type* type, int lanes) {
  if (lanes > 1) {
    return llvm::VectorType::get(type, ElementCount(lanes));
  } else {
    return type;
  }
}

void LLVMCodeGenImpl::visit(const Cast* v) {
  v->src_value()->accept(this);

  llvm::Type* dstType =
      llvmTypeToVec(dtypeToLLVM(v->dtype()), v->dtype().lanes());
  llvm::Type* srcType = dtypeToLLVM(v->src_value()->dtype());

  if (srcType == dstType) {
    // do nothing.
    return;
  }

  bool destUnsigned = v->dtype().scalar_type() == ScalarType::Byte ||
      v->dtype().scalar_type() == ScalarType::Bool;

  // Scalar casts
  if (srcType->isFPOrFPVectorTy()) {
    if (dstType->isFPOrFPVectorTy()) {
      // as with eager, convert from Double -> Half by Converting to Float then
      // Half. TODO: __truncdfhf2
      if (v->dtype().scalar_type() == ScalarType::Half &&
          v->src_value()->dtype().scalar_type() == ScalarType::Double) {
        value_ = irb_.CreateFPCast(
            value_, llvmTypeToVec(FloatTy_, v->dtype().lanes()));
      }
      value_ = irb_.CreateFPCast(value_, dstType);
    } else if (dstType->isIntOrIntVectorTy()) {
      // Strictly casting from Float -> i8 doesnt give correct results
      // set one bit true if the input float is not 0
      if (v->dtype().scalar_type() == ScalarType::Bool) {
        llvm::Value* zero =
            toVec(llvm::ConstantFP::get(srcType, 0.), v->dtype().lanes());
        value_ = irb_.CreateFCmp(llvm::FCmpInst::FCMP_UNO, value_, zero);
        value_ = irb_.CreateICmpEQ(
            value_, llvm::ConstantInt::get(value_->getType(), 0));
        value_ = irb_.CreateIntCast(value_, dstType, !destUnsigned);
        return;
      }

      if (destUnsigned) {
        value_ = irb_.CreateFPToUI(value_, dstType);
      } else {
        value_ = irb_.CreateFPToSI(value_, dstType);
      }
    } else {
      throw unimplemented_lowering(v);
    }
    return;
  }
  if (!srcType->isIntOrIntVectorTy()) {
    throw unimplemented_lowering(v);
  }
  if (dstType->isFPOrFPVectorTy()) {
    if (destUnsigned) {
      value_ = irb_.CreateUIToFP(value_, dstType);
    } else {
      value_ = irb_.CreateSIToFP(value_, dstType);
    }
  } else if (dstType->isIntOrIntVectorTy()) {
    // Ensure bool true value is exactly one, since we convert to int
    // from bool by zero extending the int8
    if (v->dtype().scalar_type() == ScalarType::Bool) {
      llvm::Value* zero =
          toVec(llvm::ConstantInt::get(srcType, 0), v->dtype().lanes());
      value_ = irb_.CreateICmpNE(value_, zero);
    }
    value_ = irb_.CreateIntCast(value_, dstType, !destUnsigned);
  } else {
    throw unimplemented_lowering(v);
  }
}

void LLVMCodeGenImpl::visit(const BitCast* v) {
  v->src_value()->accept(this);

  llvm::Type* dstType = dtypeToLLVM(v->dtype());
  if (v->dtype().lanes() > 1) {
    dstType = llvm::VectorType::get(dstType, ElementCount(v->dtype().lanes()));
  }
  llvm::Type* srcType = dtypeToLLVM(v->src_value()->dtype());

  if (srcType == dstType) {
    // do nothing.
    return;
  }

  TORCH_CHECK(llvm::CastInst::isBitCastable(
      srcType->getScalarType(), dstType->getScalarType()));
  value_ = irb_.CreateBitOrPointerCast(value_, dstType);
}

void LLVMCodeGenImpl::visit(const Var* v) {
  value_ = varToValue(v);
}

llvm::Value* LLVMCodeGenImpl::varToValue(const Var* v) {
  // It is possible for v to be in both varToVal_ and varToArgs.
  // In that case, varToVal_ takes precedence.
  if (varToVal_.count(v)) {
    return varToVal_.at(v);
  } else if (varToArg_.count(v)) {
    auto idx = varToArg_.at(v);
    auto arg = fn_->arg_begin() + idx;
    return arg;
  }
  return nullptr;
}

void LLVMCodeGenImpl::replaceVarMapping(
    const std::vector<const Var*>& vars,
    const std::vector<llvm::Value*>& vals) {
  TORCH_CHECK(vars.size() == vals.size());
  int i = 0;
  for (int i = 0; i < vars.size(); i++) {
    const Var* var = vars[i];
    llvm::Value* val = vals[i];
    if (val) {
      varToVal_[var] = val;
    } else {
      varToVal_.erase(var);
    }
  }
}

void LLVMCodeGenImpl::visit(const Ramp* v) {
  v->base()->accept(this);
  auto base = this->value_;
  v->stride()->accept(this);
  auto stride = this->value_;
  int lanes = v->lanes();

  if (llvm::ConstantInt* const_stride =
          llvm::dyn_cast<llvm::ConstantInt>(stride)) {
    std::vector<llvm::Constant*> vals = {
        llvm::ConstantInt::get(base->getType(), 0)};
    for (int i = 1; i < lanes; ++i) {
      vals.push_back(llvm::ConstantExpr::getAdd(vals.back(), const_stride));
    }

    llvm::Value* offsets = llvm::ConstantVector::get(vals);
    llvm::Value* splat = irb_.CreateVectorSplat(lanes, base);
    value_ = irb_.CreateAdd(splat, offsets);
    return;
  }

  llvm::Type* vecType = nullptr;
  auto element_count = ElementCount(lanes);
  switch (v->dtype().scalar_type()) {
#define TYPE_CASE(_1, Name)                                    \
  case ScalarType::Name:                                       \
    vecType = llvm::VectorType::get(Name##Ty_, element_count); \
    break;
    AT_FORALL_SCALAR_TYPES_AND2(Bool, Half, TYPE_CASE);
#undef TYPE_CASE
    default:
      throw std::runtime_error("invalid dtype in Ramp");
  }

  value_ = llvm::UndefValue::get(vecType);
  for (int i = 0; i < lanes; ++i) {
    value_ = irb_.CreateInsertElement(value_, base, i);
    base = irb_.CreateAdd(base, stride);
  }
}

llvm::Value* LLVMCodeGenImpl::emitUnmaskedLoad(
    llvm::Value* base,
    llvm::Value* idx) {
  auto addr = irb_.CreateGEP(base, idx);
  return irb_.CreateLoad(addr);
}

llvm::Value* LLVMCodeGenImpl::emitMaskedLoad(
    llvm::Value* base,
    llvm::Value* idx,
    llvm::Value* mask) {
  // Create block structure for the masked load.
  auto preheader = irb_.GetInsertBlock();
  auto condblock = llvm::BasicBlock::Create(getContext(), "cond", fn_);
  auto tailblock = llvm::BasicBlock::Create(getContext(), "tail", fn_);

  // Test the mask
  auto cond = irb_.CreateICmpEQ(mask, llvm::ConstantInt::get(IntTy_, 1));
  irb_.CreateCondBr(cond, condblock, tailblock);

  // Do the load
  irb_.SetInsertPoint(condblock);
  auto addr = irb_.CreateGEP(base, idx);
  auto load = irb_.CreateLoad(addr);
  irb_.CreateBr(tailblock);

  // Merge the masked and unmasked CFG edges
  irb_.SetInsertPoint(tailblock);
  auto phi = irb_.CreatePHI(load->getType(), 2);
  phi->addIncoming(llvm::UndefValue::get(load->getType()), preheader);
  phi->addIncoming(load, condblock);

  return phi;
}

void LLVMCodeGenImpl::visit(const Load* v) {
  if (v->dtype().lanes() == 1) {
    v->base_handle()->accept(this);
    auto base = this->value_;
    v->flat_index()->accept(this);
    auto idx = this->value_;

    value_ = emitUnmaskedLoad(base, idx);
    return;
  }

  llvm::Type* loadType = nullptr;

  auto element_count = ElementCount(v->dtype().lanes());
  switch (v->dtype().scalar_type()) {
#define TYPE_CASE(_1, Name)                                     \
  case ScalarType::Name:                                        \
    loadType = llvm::VectorType::get(Name##Ty_, element_count); \
    break;
    AT_FORALL_SCALAR_TYPES_AND2(Bool, Half, TYPE_CASE);
#undef TYPE_CASE
    default:
      throw std::runtime_error("invalid dtype in Load");
  }

  // Detect whether the vector mask is all true
  bool unmasked_load = true;

  // Handle the case where the load is contiguous and unmasked efficiently
  auto* idx_ramp = dynamic_cast<const Ramp*>(v->flat_index());
  if (idx_ramp) {
    auto* stride_imm = dynamic_cast<const IntImm*>(idx_ramp->stride());
    if (stride_imm && stride_imm->value() == 1) {
      v->base_handle()->accept(this);
      auto base = this->value_;
      idx_ramp->base()->accept(this);
      auto first_idx = this->value_;

      auto addr = irb_.CreateGEP(base, first_idx);
      auto vaddr = irb_.CreateBitOrPointerCast(
          addr, llvm::PointerType::get(loadType, 0));
#if LLVM_VERSION_MAJOR >= 13
      value_ = irb_.CreateAlignedLoad(vaddr, llvm::MaybeAlign(4));
#else
      value_ = irb_.CreateAlignedLoad(vaddr, 4);
#endif
      return;
    }
  }

  // Fallback to a scalar implementation
  v->base_handle()->accept(this);
  auto base = this->value_;
  v->flat_index()->accept(this);
  auto idx = this->value_;

  llvm::Value* load = llvm::UndefValue::get(loadType);
  for (int i = 0; i < v->dtype().lanes(); ++i) {
    auto sub_idx = irb_.CreateExtractElement(idx, i);
    llvm::Value* sub_load = nullptr;
    sub_load = emitUnmaskedLoad(base, sub_idx);
    load = irb_.CreateInsertElement(load, sub_load, i);
  }

  value_ = load;
}

// Pack the arguments into an aggregate struct for forwarding.
llvm::Value* LLVMCodeGenImpl::packFuncArgs(
    const std::vector<llvm::Value*>& func_args) {
  if (func_args.empty()) {
    llvm::PointerType* VoidPtrType = llvm::Type::getInt8PtrTy(getContext());
    llvm::Constant* NullPtr = llvm::ConstantPointerNull::get(VoidPtrType);
    return NullPtr;
  }
  std::vector<llvm::Type*> arg_types(func_args.size());
  for (int i = 0; i < func_args.size(); i++) {
    arg_types[i] = func_args[i]->getType();
  }
  llvm::StructType* packed_type = llvm::StructType::create(arg_types);
  llvm::Value* zero = llvm::ConstantInt::get(IntTy_, 0);
  llvm::Value* one = llvm::ConstantInt::get(IntTy_, 1);
  llvm::Value* packed = irb_.CreateAlloca(packed_type, one);
  for (int i = 0; i < func_args.size(); i++) {
    llvm::Value* dst_ptr = irb_.CreateInBoundsGEP(
        packed, {zero, llvm::ConstantInt::get(IntTy_, i)});
    irb_.CreateStore(func_args[i], dst_ptr);
  }
  return packed;
}

// Unpack the aggregate struct into individual arguments.
std::vector<llvm::Value*> LLVMCodeGenImpl::unpackFuncArgs(
    llvm::Value* packed,
    int arg_count) {
  // TODO: extract arg_count from packed.
  std::vector<llvm::Value*> func_args(arg_count);
  llvm::Value* zero = llvm::ConstantInt::get(IntTy_, 0);
  for (int i = 0; i < arg_count; i++) {
    llvm::Value* dst_ptr = irb_.CreateInBoundsGEP(
        packed, {zero, llvm::ConstantInt::get(IntTy_, i)});
    func_args[i] = irb_.CreateLoad(dst_ptr);
  }
  return func_args;
}

// Lower the parallel for-loop.
// * Move the body into its own closure.
// * Identify var across the boundary into arguments and forward them.
// * Send the closure and range to the dispatcher for execution.
void LLVMCodeGenImpl::processParallelFor(const For* v) {
  // Create "start" and "stop" values.
  v->start()->accept(this);
  auto start = this->value_;
  v->stop()->accept(this);
  auto stop = this->value_;

  // The Vars that need to be forward in the body closure.
  std::vector<const Var*> body_arg_vars;
  // Corresponding Value* that was used in the old body for the caller.
  std::vector<llvm::Value*> body_caller_vals;
  // Corresponding Value* that will be used in the new body closure.
  std::vector<llvm::Value*> body_closure_args;

  // Identify the Var* used in the body, and generated outside.
  VarFinder var_finder;
  v->body()->accept(&var_finder);
  const auto& vars = var_finder.vars();
  for (auto& var : vars) {
    if (llvm::Value* value = varToValue(var)) {
      body_arg_vars.push_back(var);
      body_caller_vals.push_back(value);
    }
  }

  // Pack the arguments in an automatic variable for forwarding.
  llvm::Value* packed_caller_args = packFuncArgs(body_caller_vals);

  // Remember where we are before moving to the new function.
  llvm::BasicBlock* old_insert_block = irb_.GetInsertBlock();

  // Create the new body closure code.
  auto func_type =
      llvm::FunctionType::get(VoidTy_, {IntTy_, Int8PtrTy_}, false);
  llvm::Function* func = llvm::Function::Create(
      func_type, llvm::Function::PrivateLinkage, "func", module_.get());
  auto func_body = llvm::BasicBlock::Create(getContext(), "func_body", func);
  irb_.SetInsertPoint(func_body);
  auto args = func->arg_begin();
  llvm::Value* index = args++;
  llvm::Value* packed_func_args_raw = args++;
  llvm::Value* packed_func_args = irb_.CreatePointerCast(
      packed_func_args_raw, packed_caller_args->getType());

  // Unpack the arguments from the opaque buffer.
  body_closure_args = unpackFuncArgs(packed_func_args, body_arg_vars.size());
  // Set the codegen to the new func.
  // TODO: this should be replaced by RAII wrappers.
  varToVal_[v->var()] = index;
  replaceVarMapping(body_arg_vars, body_closure_args);
  llvm::Function* old_fn = fn_;
  fn_ = func;
  if (v->body()) {
    v->body()->accept(this);
  }
  // Restore back to the previous fn_
  fn_ = old_fn;
  irb_.CreateRet(nullptr);
  replaceVarMapping(body_arg_vars, body_caller_vals);
  varToVal_.erase(v->var());

  // Points back to the original block and generate the callee code.
  irb_.SetInsertPoint(old_insert_block);
  llvm::Value* packed_caller_args_ptr =
      irb_.CreatePointerCast(packed_caller_args, Int8PtrTy_);
  llvm::Value* func_value = irb_.CreatePointerCast(func, Int8PtrTy_);
  llvm::FunctionType* dispatcher_fntype = llvm::FunctionType::get(
      VoidTy_, {Int8PtrTy_, IntTy_, IntTy_, Int8PtrTy_}, false);
  FunctionCallee dispatcher_callee =
      module_->getOrInsertFunction("DispatchParallel", dispatcher_fntype);
  llvm::Function* dispatcher =
      llvm::cast<llvm::Function>(dispatcher_callee.getCallee());
  irb_.CreateCall(
      dispatcher, {func_value, start, stop, packed_caller_args_ptr});
  value_ = llvm::ConstantInt::get(IntTy_, 0);
}

void LLVMCodeGenImpl::visit(const For* v) {
  if (v->is_parallel()) {
    processParallelFor(v);
    return;
  }

  // Create "start" and "stop" values.
  v->start()->accept(this);
  auto start = this->value_;
  v->stop()->accept(this);
  auto stop = this->value_;

  // Create block for loop condition test.
  auto preheader = irb_.GetInsertBlock();
  auto condBlock = llvm::BasicBlock::Create(getContext(), "cond", fn_);
  irb_.CreateBr(condBlock);
  irb_.SetInsertPoint(condBlock);

  // Set up phi node for index variable.
  auto idx = irb_.CreatePHI(IntTy_, 2);
  idx->addIncoming(start, preheader);
  if (!varToVal_.count(v->var())) {
    varToVal_.emplace(v->var(), idx);
  } else {
    throw std::runtime_error("var should not exist before");
  }

  // Create the body and exit blocks.
  auto body = llvm::BasicBlock::Create(getContext(), "body", fn_);
  auto exit = llvm::BasicBlock::Create(getContext(), "exit", fn_);

  // Create the stop condition.
  auto cond = irb_.CreateICmpSLT(idx, stop);
  irb_.CreateCondBr(cond, body, exit);

  // Codegen the body.
  irb_.SetInsertPoint(body);
  if (v->body()) {
    v->body()->accept(this);
  }
  // "Body" block may have changed if we generated nested control flow.
  body = irb_.GetInsertBlock();

  // Increment the index variable and branch back to loop test.
  auto inc = irb_.CreateAdd(idx, llvm::ConstantInt::getSigned(IntTy_, 1));
  irb_.CreateBr(condBlock);
  idx->addIncoming(inc, body);

  // Exit the loop.
  irb_.SetInsertPoint(exit);

  varToVal_.erase(v->var());
  value_ = llvm::ConstantInt::get(IntTy_, 0);
}

void LLVMCodeGenImpl::visit(const Block* v) {
  const Block* last = scope_;
  scope_ = v;

  for (Stmt* s : *v) {
    s->accept(this);
  }

  scope_ = last;

  auto it = scopeToVar_.find(v);
  if (it != scopeToVar_.end()) {
    for (const Var* e : it->second) {
      if (varToVal_.erase(e) != 1) {
        throw std::runtime_error("erasing var that doesn't exist");
      }
    }
  }
}

void LLVMCodeGenImpl::emitUnmaskedStore(
    llvm::Value* base,
    llvm::Value* idx,
    llvm::Value* val) {
  auto addr = irb_.CreateGEP(base, idx);
  irb_.CreateStore(val, addr);
}

void LLVMCodeGenImpl::emitMaskedStore(
    llvm::Value* base,
    llvm::Value* idx,
    llvm::Value* mask,
    llvm::Value* val) {
  // Create block structure for the masked store.
  auto condblock = llvm::BasicBlock::Create(getContext(), "cond", fn_);
  auto tailblock = llvm::BasicBlock::Create(getContext(), "tail", fn_);

  // Test the mask
  auto cond = irb_.CreateICmpEQ(mask, llvm::ConstantInt::get(IntTy_, 1));
  irb_.CreateCondBr(cond, condblock, tailblock);

  // Do the store
  irb_.SetInsertPoint(condblock);
  auto addr = irb_.CreateGEP(base, idx);
  irb_.CreateStore(val, addr);
  irb_.CreateBr(tailblock);

  // Merge the masked and unmasked CFG edges
  irb_.SetInsertPoint(tailblock);
}

void LLVMCodeGenImpl::visit(const Store* v) {
  if (v->value()->dtype().lanes() == 1) {
    v->base_handle()->accept(this);
    auto base = this->value_;
    v->flat_index()->accept(this);
    auto idx = this->value_;
    v->value()->accept(this);
    auto val = this->value_;

    emitUnmaskedStore(base, idx, val);

    value_ = llvm::ConstantInt::get(IntTy_, 0);
    return;
  }

  v->base_handle()->accept(this);
  auto base = this->value_;
  v->value()->accept(this);
  auto val = this->value_;

  // Handle the case where the store is contiguous and unmasked efficiently
  auto* idx_ramp = dynamic_cast<const Ramp*>(v->flat_index());
  if (idx_ramp) {
    auto* stride_imm = dynamic_cast<const IntImm*>(idx_ramp->stride());
    if (stride_imm && stride_imm->value() == 1) {
      idx_ramp->base()->accept(this);
      auto first_idx = value_;

      auto addr = irb_.CreateGEP(base, first_idx);
      auto vaddr = irb_.CreateBitOrPointerCast(
          addr, llvm::PointerType::get(val->getType(), 0));

#if LLVM_VERSION_MAJOR >= 13
      irb_.CreateAlignedStore(val, vaddr, llvm::MaybeAlign(4));
#else
      irb_.CreateAlignedStore(val, vaddr, 4);
#endif
      value_ = llvm::ConstantInt::get(IntTy_, 0);
      return;
    }
  }

  v->flat_index()->accept(this);
  auto idx = this->value_;

  // Fallback to a scalar implementation
  for (int i = 0; i < v->value()->dtype().lanes(); ++i) {
    auto sub_idx = irb_.CreateExtractElement(idx, i);
    auto sub_val = irb_.CreateExtractElement(val, i);
    emitUnmaskedStore(base, sub_idx, sub_val);
  }

  value_ = llvm::ConstantInt::get(IntTy_, 0);
}

void LLVMCodeGenImpl::visit(const Broadcast* v) {
  v->value()->accept(this);
  int lanes = v->lanes();
  value_ = irb_.CreateVectorSplat(lanes, value_);
}

void LLVMCodeGenImpl::visit(const IfThenElse* v) {
  v->condition()->accept(this);
  llvm::Value* condition = value_;
  llvm::Value* c = irb_.CreateICmpNE(
      condition, llvm::ConstantInt::get(condition->getType(), 0));

  auto then_block = llvm::BasicBlock::Create(getContext(), "then", fn_);
  auto else_block = llvm::BasicBlock::Create(getContext(), "else", fn_);
  auto end_block = llvm::BasicBlock::Create(getContext(), "block", fn_);
  irb_.CreateCondBr(c, then_block, else_block);

  irb_.SetInsertPoint(then_block);
  v->true_value()->accept(this);
  llvm::Value* then_val = value_;
  then_block = irb_.GetInsertBlock();
  irb_.CreateBr(end_block);

  irb_.SetInsertPoint(else_block);
  v->false_value()->accept(this);
  llvm::Value* else_val = value_;
  else_block = irb_.GetInsertBlock();
  irb_.CreateBr(end_block);

  irb_.SetInsertPoint(end_block);
  llvm::PHINode* phi = irb_.CreatePHI(then_val->getType(), 2);
  phi->addIncoming(then_val, then_block);
  phi->addIncoming(else_val, else_block);
  value_ = phi;
}

static void applyMathFunctionAttributes(llvm::Function* f) {
  f->addFnAttr(llvm::Attribute::ReadNone);
  f->addFnAttr(llvm::Attribute::NoUnwind);
  // TODO: Adding this attr should be correct, but as of LLVM 9.0.1 adding it
  // causes some math functions to incorrectly be turned into tail calls.
  // f->addFnAttr(llvm::Attribute::Speculatable);
#if LLVM_VERSION_MAJOR >= 9
  f->addFnAttr(llvm::Attribute::NoFree);
  f->addFnAttr(llvm::Attribute::WillReturn);
#endif
}

llvm::Value* LLVMCodeGenImpl::toVec(llvm::Value* v, int lanes) {
  if (lanes > 1) {
    return irb_.CreateVectorSplat(lanes, v);
  } else {
    return v;
  }
}

void LLVMCodeGenImpl::emitIsNan(const Intrinsics* v) {
  v->param(0)->accept(this);
  llvm::Type* dstType = dtypeToLLVM(v->dtype());
  if (!v->param(0)->dtype().is_floating_point()) {
    value_ = toVec(llvm::ConstantInt::get(dstType, 0), v->dtype().lanes());
  } else {
    TORCH_INTERNAL_ASSERT(v->dtype().scalar_type() == ScalarType::Int);
    auto is_nan = irb_.CreateFCmpUNO(
        value_, llvm::ConstantFP::get(value_->getType(), 0.));
    if (v->dtype().lanes() > 1) {
      dstType =
          llvm::VectorType::get(dstType, ElementCount(v->dtype().lanes()));
    }
    value_ = irb_.CreateIntCast(is_nan, dstType, /*isSigned*/ false);
  }
}

static bool wantSleef(const std::string& name) {
  // Using sleef on these ops is slower than libm.
  static std::unordered_set<std::string> noSleef = {
      "sqrt",
      "ceil",
      "trunc",
      "fabs",
      "floor",
      "sqrtf",
      "ceilf",
      "truncf",
      "fabsf",
      "floorf",
  };
  return noSleef.find(name) == noSleef.end();
}

LLVMCodeGenImpl::SimdCallee LLVMCodeGenImpl::getSimdFunction(
    const std::string& basename,
    llvm::Type* basetype,
    Arity arity,
    int lanes) {
  std::string name;
  llvm::Type* type;
  bool useSimd;

  // Determine whether to use vectorized intrinsic.
  auto const& featureString = jit_->getTargetMachine().getTargetFeatureString();
  bool hasAVX = featureString.find("+avx") != llvm::StringRef::npos;
  std::string typeSuffix = basetype == DoubleTy_ ? "d" : "";
  std::string sleefName =
      "Sleef_" + basename + typeSuffix + std::to_string(lanes);
  if (wantSleef(basename) && hasAVX && jit_->hasSymbol(sleefName)) {
    name = std::move(sleefName);
    type = llvm::VectorType::get(basetype, ElementCount(lanes));
    useSimd = true;
  } else {
    name = basename;
    type = basetype;
    useSimd = false;
  }

  // Get function to call from name and type.
  llvm::FunctionType* fntype;
  switch (arity) {
    case Unary:
      fntype = llvm::FunctionType::get(type, {type}, false);
      break;
    case Binary:
      fntype = llvm::FunctionType::get(type, {type, type}, false);
      break;
  }
  FunctionCallee callee = module_->getOrInsertFunction(name, fntype, {});
  applyMathFunctionAttributes(llvm::cast<llvm::Function>(callee.getCallee()));
  return SimdCallee{callee.getFunctionType(), callee.getCallee(), useSimd};
}

void LLVMCodeGenImpl::visit(const Intrinsics* v) {
  llvm::FunctionType* call_ty = nullptr;
  llvm::Value* call_fn = nullptr;
  bool call_simd_sleef = false;

  if (v->op_type() == kIsNan) {
    return emitIsNan(v);
  }

  if (v->dtype().scalar_type() == ScalarType::Float) {
    switch (v->op_type()) {
      case kRsqrt: {
        v->params().front()->accept(this);
        value_ = irb_.CreateUnaryIntrinsic(llvm::Intrinsic::sqrt, value_);
        llvm::Value* constant =
            toVec(llvm::ConstantFP::get(FloatTy_, 1.0), v->dtype().lanes());
        value_ = irb_.CreateFDiv(constant, value_);
        return;
      } break;

#define SIMD_UNARY_MATH_CASE(enum, name, type)                  \
  case enum: {                                                  \
    std::tie(call_ty, call_fn, call_simd_sleef) =               \
        getSimdFunction(name, type, Unary, v->dtype().lanes()); \
  } break;
        SIMD_UNARY_MATH_CASE(kLog10, "log10f", FloatTy_)
        SIMD_UNARY_MATH_CASE(kLog, "logf", FloatTy_)
        SIMD_UNARY_MATH_CASE(kLog1p, "log1pf", FloatTy_)
        SIMD_UNARY_MATH_CASE(kLog2, "log2f", FloatTy_)
        SIMD_UNARY_MATH_CASE(kExp, "expf", FloatTy_)
        SIMD_UNARY_MATH_CASE(kCos, "cosf", FloatTy_)
        SIMD_UNARY_MATH_CASE(kSin, "sinf", FloatTy_)
        SIMD_UNARY_MATH_CASE(kSqrt, "sqrtf", FloatTy_)
        SIMD_UNARY_MATH_CASE(kAbs, "fabsf", FloatTy_)
        SIMD_UNARY_MATH_CASE(kFloor, "floorf", FloatTy_)
        SIMD_UNARY_MATH_CASE(kCeil, "ceilf", FloatTy_)
        SIMD_UNARY_MATH_CASE(kTrunc, "truncf", FloatTy_)
        SIMD_UNARY_MATH_CASE(kRound, "roundf", FloatTy_)
        SIMD_UNARY_MATH_CASE(kErf, "erff", FloatTy_)
        SIMD_UNARY_MATH_CASE(kErfc, "erfcf", FloatTy_)
        SIMD_UNARY_MATH_CASE(kTan, "tanf", FloatTy_)
        SIMD_UNARY_MATH_CASE(kAcos, "acosf", FloatTy_)
        SIMD_UNARY_MATH_CASE(kAsin, "asinf", FloatTy_)
        SIMD_UNARY_MATH_CASE(kAtan, "atanf", FloatTy_)
        SIMD_UNARY_MATH_CASE(kCosh, "coshf", FloatTy_)
        SIMD_UNARY_MATH_CASE(kSinh, "sinhf", FloatTy_)
        SIMD_UNARY_MATH_CASE(kTanh, "tanhf", FloatTy_)
        SIMD_UNARY_MATH_CASE(kExpm1, "expm1f", FloatTy_)
        SIMD_UNARY_MATH_CASE(kLgamma, "lgammaf", FloatTy_)
#undef SIMD_UNARY_MATH_CASE

#define SIMD_BINARY_MATH_CASE(enum, name, type)                  \
  case enum: {                                                   \
    std::tie(call_ty, call_fn, call_simd_sleef) =                \
        getSimdFunction(name, type, Binary, v->dtype().lanes()); \
  } break;
        SIMD_BINARY_MATH_CASE(kAtan2, "atan2f", FloatTy_)
        SIMD_BINARY_MATH_CASE(kPow, "powf", FloatTy_)
        SIMD_BINARY_MATH_CASE(kFmod, "fmodf", FloatTy_)
#undef SIMD_BINARY_MATH_CASE

      case kRemainder: {
        FunctionCallee callee = module_->getOrInsertFunction(
            "remainderf",
            llvm::FunctionType::get(FloatTy_, {FloatTy_, FloatTy_}, false),
            {});
        call_ty = callee.getFunctionType();
        call_fn = callee.getCallee();
        applyMathFunctionAttributes(llvm::cast<llvm::Function>(call_fn));
      } break;

      default: {
        throw unimplemented_lowering(v);
      } break;
    }

  } else if (v->dtype().scalar_type() == ScalarType::Double) {
    switch (v->op_type()) {
#define SIMD_UNARY_MATH_CASE(enum, name, type)                  \
  case enum: {                                                  \
    std::tie(call_ty, call_fn, call_simd_sleef) =               \
        getSimdFunction(name, type, Unary, v->dtype().lanes()); \
  } break;
      SIMD_UNARY_MATH_CASE(kLog10, "log10", DoubleTy_)
      SIMD_UNARY_MATH_CASE(kLog, "log", DoubleTy_)
      SIMD_UNARY_MATH_CASE(kLog1p, "log1p", DoubleTy_)
      SIMD_UNARY_MATH_CASE(kLog2, "log2", DoubleTy_)
      SIMD_UNARY_MATH_CASE(kExp, "exp", DoubleTy_)
      SIMD_UNARY_MATH_CASE(kCos, "cos", DoubleTy_)
      SIMD_UNARY_MATH_CASE(kSin, "sin", DoubleTy_)
      SIMD_UNARY_MATH_CASE(kSqrt, "sqrt", DoubleTy_)
      SIMD_UNARY_MATH_CASE(kAbs, "fabs", DoubleTy_)
      SIMD_UNARY_MATH_CASE(kFloor, "floor", DoubleTy_)
      SIMD_UNARY_MATH_CASE(kCeil, "ceil", DoubleTy_)
      SIMD_UNARY_MATH_CASE(kTrunc, "trunc", DoubleTy_)
      SIMD_UNARY_MATH_CASE(kRound, "round", DoubleTy_)
      SIMD_UNARY_MATH_CASE(kErf, "erf", DoubleTy_)
      SIMD_UNARY_MATH_CASE(kErfc, "erfc", DoubleTy_)
      SIMD_UNARY_MATH_CASE(kTan, "tan", DoubleTy_)
      SIMD_UNARY_MATH_CASE(kAcos, "acos", DoubleTy_)
      SIMD_UNARY_MATH_CASE(kAsin, "asin", DoubleTy_)
      SIMD_UNARY_MATH_CASE(kAtan, "atan", DoubleTy_)
      SIMD_UNARY_MATH_CASE(kCosh, "cosh", DoubleTy_)
      SIMD_UNARY_MATH_CASE(kSinh, "sinh", DoubleTy_)
      SIMD_UNARY_MATH_CASE(kTanh, "tanh", DoubleTy_)
      SIMD_UNARY_MATH_CASE(kExpm1, "expm1", DoubleTy_)
      SIMD_UNARY_MATH_CASE(kLgamma, "lgamma", DoubleTy_)
#undef SIMD_UNARY_MATH_CASE

      case kRsqrt: {
        v->params().front()->accept(this);
        value_ = irb_.CreateUnaryIntrinsic(llvm::Intrinsic::sqrt, value_);
        llvm::Value* constant = llvm::ConstantFP::get(DoubleTy_, 1.0);
        if (v->dtype().lanes() > 1) {
          constant = irb_.CreateVectorSplat(v->dtype().lanes(), constant);
        }
        value_ = irb_.CreateFDiv(constant, value_);
        return;
      } break;

#define SIMD_BINARY_MATH_CASE(enum, name, type)                  \
  case enum: {                                                   \
    std::tie(call_ty, call_fn, call_simd_sleef) =                \
        getSimdFunction(name, type, Binary, v->dtype().lanes()); \
  } break;
        SIMD_BINARY_MATH_CASE(kAtan2, "atan2", DoubleTy_)
        SIMD_BINARY_MATH_CASE(kPow, "pow", DoubleTy_)
        SIMD_BINARY_MATH_CASE(kFmod, "fmod", DoubleTy_)
#undef SIMD_BINARY_MATH_CASE

      case kRemainder: {
        FunctionCallee callee = module_->getOrInsertFunction(
            "remainder",
            llvm::FunctionType::get(DoubleTy_, {DoubleTy_, DoubleTy_}, false),
            {});
        call_ty = callee.getFunctionType();
        call_fn = callee.getCallee();
        applyMathFunctionAttributes(llvm::cast<llvm::Function>(call_fn));
      } break;

      default: {
        throw unimplemented_lowering(v);
      } break;
    }
  } else if (v->dtype().is_integral() && v->op_type() == kAbs) {
    // abs is only intrinsic defined for integer inputs in pytorch eager
    v->params().front()->accept(this);
    if (!v->dtype().is_signed()) {
      return;
    }
    // TODO: use llvm.abs intrinsic for LLVM 12
    auto zero = llvm::ConstantInt::get(value_->getType(), 0);
    auto neg_value = irb_.CreateSub(zero, value_);
    auto icmp = irb_.CreateICmpSGT(value_, zero);
    value_ = irb_.CreateSelect(icmp, value_, neg_value);
    return;
  } else {
    TORCH_INTERNAL_ASSERT(
        false,
        v,
        "Unimplemented lowering:",
        v->op_type(),
        " for input of dtype",
        v->dtype().scalar_dtype());
  }

  std::vector<llvm::Value*> params;
  for (auto& p : v->params()) {
    p->accept(this);
    params.push_back(value_);
  }

  if (v->dtype().lanes() == 1 || call_simd_sleef == true) {
    value_ = irb_.CreateCall(call_ty, call_fn, params);
  } else {
    llvm::Type* vecType = params[0]->getType();
    value_ = llvm::UndefValue::get(vecType);
    for (int i = 0; i < v->dtype().lanes(); ++i) {
      std::vector<llvm::Value*> call_operands;
      for (auto p : params) {
        call_operands.push_back(irb_.CreateExtractElement(p, i));
      }

      llvm::Value* val = irb_.CreateCall(call_ty, call_fn, call_operands);
      value_ = irb_.CreateInsertElement(value_, val, i);
    }
  }
}

void LLVMCodeGenImpl::visit(const ExternalCall* v) {
  constexpr int max_buffers = 10;
  constexpr int max_dimensions = 40;

  auto& func_registry = getNNCFunctionRegistry();
  if (!func_registry.count(v->func_name())) {
    throw unimplemented_lowering(v);
  }

  // Prepare a vector of bufs that we need to pass to the external function.
  // This vector is the output buf followed by the buf_args.
  std::vector<const Buf*> bufs(v->buf_args());
  bufs.insert(bufs.begin(), v->buf());

  int64_t bufs_num = bufs.size();
  int64_t args_num = v->args().size();

  // Count the size of dims array - it consists of dimension of all bufs
  // concatenated together.
  int64_t dims_num = 0;
  for (const Buf* b : bufs) {
    dims_num += b->dims().size();
  }

  llvm::Value* buf_ptrs = irb_.CreateAlloca(
      Int8PtrTy_, llvm::ConstantInt::getSigned(IntTy_, bufs_num));
  llvm::Value* buf_ranks = irb_.CreateAlloca(
      LongTy_, llvm::ConstantInt::getSigned(IntTy_, bufs_num));
  llvm::Value* buf_dims = irb_.CreateAlloca(
      LongTy_, llvm::ConstantInt::getSigned(IntTy_, dims_num));
  llvm::Value* buf_dtypes = irb_.CreateAlloca(
      ByteTy_, llvm::ConstantInt::getSigned(IntTy_, bufs_num));
  llvm::Value* extra_args = irb_.CreateAlloca(
      LongTy_, llvm::ConstantInt::getSigned(IntTy_, args_num));

  int i = 0;
  int dim_idx = 0;
  for (const Buf* b : bufs) {
    // Store value for buf pointer
    auto gep = irb_.CreateInBoundsGEP(
        buf_ptrs, {llvm::ConstantInt::getSigned(IntTy_, i)});
    b->base_handle()->accept(this);
    auto buf_ptr = this->value_;
    auto buf_void_ptr = irb_.CreatePointerCast(buf_ptr, Int8PtrTy_);
    irb_.CreateStore(buf_void_ptr, gep);

    // Store dtype of the buf
    gep = irb_.CreateInBoundsGEP(
        buf_dtypes, {llvm::ConstantInt::getSigned(IntTy_, i)});
    irb_.CreateStore(
        llvm::ConstantInt::getSigned(ByteTy_, (int8_t)b->dtype().scalar_type()),
        gep);

    // Store rank of the buf
    gep = irb_.CreateInBoundsGEP(
        buf_ranks, {llvm::ConstantInt::getSigned(IntTy_, i)});
    irb_.CreateStore(
        llvm::ConstantInt::getSigned(LongTy_, b->dims().size()), gep);

    // Store dims of the buf
    for (int dim = 0; dim < b->dims().size(); dim++) {
      gep = irb_.CreateInBoundsGEP(
          buf_dims, {llvm::ConstantInt::getSigned(IntTy_, dim_idx)});
      b->dims()[dim]->accept(this);
      auto dim_val = this->value_;
      irb_.CreateStore(irb_.CreateZExt(dim_val, LongTy_), gep);
      dim_idx++;
    }

    i++;
  }

  i = 0;
  for (const Expr* arg : v->args()) {
    auto gep = irb_.CreateInBoundsGEP(
        extra_args, {llvm::ConstantInt::getSigned(IntTy_, i)});
    arg->accept(this);
    irb_.CreateStore(irb_.CreateZExtOrBitCast(this->value_, LongTy_), gep);
    i++;
  }

  // Generate the call itself
  std::string fname = v->func_name();
  FunctionCallee callee = module_->getOrInsertFunction(
      fname,
      llvm::FunctionType::get(
          llvm::Type::getVoidTy(getContext()), // return type
          {LongTy_, // int64_t bufs_num
           Int8PtrTy_->getPointerTo(), // void** buf_data
           LongTy_->getPointerTo(), // int64_t* buf_ranks
           LongTy_->getPointerTo(), // int64_t* buf_dims
           ByteTy_->getPointerTo(), // int64_t* buf_dtypes
           LongTy_, // int64_t args_num
           LongTy_->getPointerTo()}, // int64_t* extra_args
          false)); // is var_arg

  auto call_ty = callee.getFunctionType();
  auto call_fn = callee.getCallee();
  llvm::cast<llvm::Function>(call_fn)->addFnAttr(llvm::Attribute::NoUnwind);

  irb_.CreateCall(
      call_ty,
      call_fn,
      {llvm::ConstantInt::getSigned(LongTy_, bufs_num),
       buf_ptrs,
       buf_ranks,
       buf_dims,
       buf_dtypes,
       llvm::ConstantInt::getSigned(LongTy_, args_num),
       extra_args});

  value_ = llvm::ConstantInt::get(IntTy_, 0);
}

void LLVMCodeGenImpl::visit(const Allocate* v) {
  llvm::Value* size =
      llvm::ConstantInt::getSigned(LongTy_, v->dtype().byte_size());
  for (const Expr* e : v->dims()) {
    e->accept(this);
    size = irb_.CreateMul(size, irb_.CreateZExt(value_, LongTy_));
  }

  value_ = llvm::ConstantInt::get(IntTy_, 0);

  if (llvm::ConstantInt* CI = llvm::dyn_cast<llvm::ConstantInt>(size)) {
    if (CI->getSExtValue() < 512) {
      llvm::Value* alloca = irb_.CreateAlloca(dtypeToLLVM(v->dtype()), size);
      varToVal_[v->buffer_var()] = alloca;
      return;
    }
  }

  llvm::Instruction* I = llvm::CallInst::CreateMalloc(
      irb_.GetInsertBlock(),
      LongTy_,
      dtypeToLLVM(v->dtype()),
      size,
      nullptr,
      nullptr);

  // Insert the bitcast into the block.
  irb_.SetInsertPoint(irb_.GetInsertBlock());
  llvm::Value* malloc = irb_.Insert(I);
  varToVal_[v->buffer_var()] = malloc;
}

void LLVMCodeGenImpl::visit(const Free* v) {
  value_ = llvm::ConstantInt::get(IntTy_, 0);
  llvm::Value* ptr = varToVal_.at(v->buffer_var());
  if (!llvm::isa<llvm::AllocaInst>(ptr)) {
    irb_.Insert(llvm::CallInst::CreateFree(ptr, irb_.GetInsertBlock()));
  }
}

void LLVMCodeGenImpl::visit(const Let* v) {
  v->value()->accept(this);
  if (!varToVal_.count(v->var())) {
    varToVal_.emplace(v->var(), value_);
    scopeToVar_[scope_].push_back(v->var());
  } else {
    throw std::runtime_error("var should not exist before");
  }
}

void LLVMCodeGenImpl::visit(const Cond* v) {
  // Even if true_stmt and false_stmt are nullptr,
  // in case condition is a function call with side effect,
  // we still evaluate it.
  v->condition()->accept(this);

  if (!v->true_stmt() && !v->false_stmt()) {
    return;
  }
  assert(v->true_stmt());

  llvm::Value* condition = value_;
  llvm::Value* c = irb_.CreateICmpNE(
      condition, llvm::ConstantInt::get(condition->getType(), 0));
  llvm::BasicBlock* then_block =
      llvm::BasicBlock::Create(getContext(), "then", fn_);
  llvm::BasicBlock* else_block = nullptr;
  if (v->false_stmt()) {
    else_block = llvm::BasicBlock::Create(getContext(), "else", fn_);
  }
  llvm::BasicBlock* end_block =
      llvm::BasicBlock::Create(getContext(), "end", fn_);

  if (else_block) {
    irb_.CreateCondBr(c, then_block, else_block);
  } else {
    irb_.CreateCondBr(c, then_block, end_block);
  }

  irb_.SetInsertPoint(then_block);
  v->true_stmt()->accept(this);
  irb_.CreateBr(end_block);

  if (else_block) {
    irb_.SetInsertPoint(else_block);
    v->false_stmt()->accept(this);
    irb_.CreateBr(end_block);
  }

  irb_.SetInsertPoint(end_block);
}

void LLVMCodeGenImpl::optimize(llvm::Module& M) {
  llvm::legacy::FunctionPassManager FPM(&M);
  llvm::legacy::PassManager PM;

  // Add internal analysis passes from the target machine.
  auto& TM = jit_->getTargetMachine();
  PM.add(llvm::createTargetTransformInfoWrapperPass(TM.getTargetIRAnalysis()));
  FPM.add(llvm::createTargetTransformInfoWrapperPass(TM.getTargetIRAnalysis()));

  llvm::PassManagerBuilder PMB;
  PMB.OptLevel = 3;
  PMB.LoopVectorize = true;
  PMB.SLPVectorize = true;
  TM.adjustPassManager(PMB);

  PMB.populateFunctionPassManager(FPM);
  PMB.populateModulePassManager(PM);
  FPM.doInitialization();
  PM.add(llvm::createDeadCodeEliminationPass());
  PM.add(llvm::createAlwaysInlinerLegacyPass());
  PM.run(M);
  for (auto& FF : M) {
    FPM.run(FF);
  }
  FPM.doFinalization();
}

RegisterCodeGen<LLVMCodeGen> llvm_codegen_reg("llvm_codegen");

#endif // TORCH_ENABLE_LLVM<|MERGE_RESOLUTION|>--- conflicted
+++ resolved
@@ -108,27 +108,6 @@
   }
 }
 
-llvm::CmpInst::Predicate llvm_fp_comparison_predicate(
-    CompareSelectOperation compare_op) {
-  switch (compare_op) {
-    case CompareSelectOperation::kEQ:
-      return llvm::FCmpInst::FCMP_OEQ;
-    case CompareSelectOperation::kNE:
-      return llvm::FCmpInst::FCMP_ONE;
-    case CompareSelectOperation::kGT:
-      return llvm::FCmpInst::FCMP_OGT;
-    case CompareSelectOperation::kGE:
-      return llvm::FCmpInst::FCMP_OGE;
-    case CompareSelectOperation::kLT:
-      return llvm::FCmpInst::FCMP_OLT;
-    case CompareSelectOperation::kLE:
-      return llvm::FCmpInst::FCMP_OLE;
-    default:
-      // TODO: change to a proper error report
-      throw std::runtime_error("invalid operator type");
-  }
-}
-
 #if LLVM_VERSION_MAJOR <= 9
 int ElementCount(int lanes) {
   return lanes;
@@ -828,17 +807,10 @@
     llvm::Value* cmp_;
     CompareSelectOperation cmp_op_ = v->compare_select_op();
 
-<<<<<<< HEAD
-    if (is_integral(type_used)) {
-      cmp_ = irb_.CreateICmp(
-          llvm_comparison_predicate(cmp_op_, type_used), lhs, rhs);
-    } else if (is_floating_point(type_used)) {
-=======
     if (c10::isIntegralType(type_used, true)) {
       cmp_ = irb_.CreateICmp(
           llvm_comparison_predicate(cmp_op_, type_used), lhs, rhs);
     } else if (c10::isFloatingType(type_used)) {
->>>>>>> 078fadaa
       cmp_ = irb_.CreateFCmp(llvm_fp_comparison_predicate(cmp_op_), lhs, rhs);
     } else {
       throw std::runtime_error("invalid type for CompareSelect");
@@ -857,17 +829,10 @@
     auto cmp_op = v->compare_select_op();
     llvm::Value* cmp;
 
-<<<<<<< HEAD
-    if (is_integral(cmp_type)) {
-      cmp = irb_.CreateICmp(
-          llvm_comparison_predicate(cmp_op, cmp_type), lhs, rhs);
-    } else if (is_floating_point(cmp_type)) {
-=======
     if (c10::isIntegralType(cmp_type, true)) {
       cmp = irb_.CreateICmp(
           llvm_comparison_predicate(cmp_op, cmp_type), lhs, rhs);
     } else if (c10::isFloatingType(cmp_type)) {
->>>>>>> 078fadaa
       cmp = irb_.CreateFCmp(llvm_fp_comparison_predicate(cmp_op), lhs, rhs);
     } else {
       throw std::runtime_error("invalid type for CompareSelect");
