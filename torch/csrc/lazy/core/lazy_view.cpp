--- conflicted
+++ resolved
@@ -6,7 +6,6 @@
 #include <torch/csrc/lazy/core/view_ops/as_strided_view_update.h>
 #include <torch/csrc/lazy/core/view_ops/diagonal.h>
 #include <torch/csrc/lazy/core/view_ops/diagonal_view_update.h>
-#include <torch/csrc/lazy/core/view_ops/expand.h>
 #include <torch/csrc/lazy/core/view_ops/narrow.h>
 #include <torch/csrc/lazy/core/view_ops/narrow_view_update.h>
 #include <torch/csrc/lazy/core/view_ops/permute.h>
@@ -62,20 +61,12 @@
           view_info.diagonal->offset,
           view_info.diagonal->dim1,
           view_info.diagonal->dim2);
-    case ViewInfo::Type::kExpand:
-      return MakeNode<Expand>(
-          ir_value,
-          view_info.shape.sizes().vec(),
-          /*is_scalar_expand=*/false);
     default:
       TORCH_INTERNAL_ASSERT(
           false, "Invalid view type: ", GetEnumValue(view_info.view_type));
   }
 }
 
-<<<<<<< HEAD
-// TODO(@alanwaketan): Why do we need *ViewUpdate IRs?
-=======
 // Here we are trying to populate inplace updated values from the latest view
 // all the way back to the original tensor.
 // For example:
@@ -86,7 +77,6 @@
 // withe current value. See DiagonalViewUpdate and corresponding LowerDiagonalViewUpdate
 // in ts_node_lowering.cpp. There are some "edge cases" here simply because they can
 // smartly reuse some other ops to undo themselves.
->>>>>>> 6402e624
 Value ApplyUpdate(Value ir_value, const Alias::UpdateData& update_data) {
   // We first bring the source IR value forward, by reshaping and slicing.
   std::vector<Value> tmp_values({ir_value});
@@ -146,12 +136,6 @@
             view_info.diagonal->dim1,
             view_info.diagonal->dim2);
         break;
-      case ViewInfo::Type::kExpand:
-        result = MakeNode<Expand>(
-            ir_value,
-            view_info.shape.sizes().vec(),
-            /*is_scalar_expand=*/false);
-        break;
       default:
         TORCH_INTERNAL_ASSERT(
             false, "Invalid view type: ", GetEnumValue(view_info.view_type));
