--- conflicted
+++ resolved
@@ -262,11 +262,7 @@
   dim1 = at::maybe_wrap_dim(dim1, self);
   dim2 = at::maybe_wrap_dim(dim2, self);
   auto diagonal_info = DiagonalInfo {offset, dim1, dim2};
-<<<<<<< HEAD
-  auto view_info = ViewInfo(ViewInfo::Type::kDiagonal, input_shape, std::move(diagonal_info));
-=======
   auto view_info = ViewInfo(ViewInfo::Type::kDiagonal, input_shape, diagonal_info);
->>>>>>> 6402e624
 
   return CreateAtenFromLtcTensor(input->CreateViewTensor(std::move(view_info)));
 }
@@ -299,11 +295,8 @@
 at::Tensor LazyNativeFunctions::expand(const at::Tensor& self,
                                        at::IntArrayRef size, bool implicit) {
   TORCH_LAZY_FN_COUNTER("lazy::");
-
-  auto input = GetLtcTensor(self);
-  auto view_info = ViewInfo(ViewInfo::Type::kExpand, Shape(input->dtype(), size), input->shape());
-
-  return CreateAtenFromLtcTensor(input->CreateViewTensor(std::move(view_info)));
+  return torch::lazy::CreateAtenFromLtcTensor(torch::lazy::expand(
+      torch::lazy::TryGetLtcTensor(self), size.vec()));
 }
 
 at::Tensor& LazyNativeFunctions::fill_(at::Tensor& self,
