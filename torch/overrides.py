--- conflicted
+++ resolved
@@ -1733,7 +1733,12 @@
 def _wrap_torch_function(f):
     @functools.wraps(f)
     def wrapped(self, *args, **kwargs):
-        with enable_torch_function_mode(self.inner):
+        if hasattr(self, "inner"):
+            inner = self.inner
+        else:
+            inner = None
+
+        with enable_torch_function_mode(inner):
             return f(self, *args, **kwargs)
     return wrapped
 
@@ -1749,16 +1754,6 @@
 # simplify the C++ API surface.  It would also have been valid to build in the
 # notion of mode stack directly into C++ but in this design it's substantially
 # more difficult to interact with TorchFunctionModeMeta.
-
-
-<<<<<<< HEAD
-=======
-class _TorchFunctionMetaInitErrorInfo(MetaInitErrorInfo):
-    def __init__(self):
-        super().__init__(mode_class_name="TorchDispatchMode", mode_name="torch_dispatch")
-
-
->>>>>>> 46797308
 class TorchFunctionModeMeta(type):
     """
     Metaclass for :class:`TorchFunctionMode`; it does two things:
