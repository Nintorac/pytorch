# coding=utf-8
import math
import warnings

import torch
from torch import Tensor
from torch.nn.parameter import Parameter, UninitializedParameter
from .. import functional as F
from .. import init
from .lazy import LazyModuleMixin
from .module import Module
from .utils import _single, _pair, _triple, _reverse_repeat_tuple
from torch._torch_docs import reproducibility_notes

from ..common_types import _size_1_t, _size_2_t, _size_3_t
from typing import Optional, List, Tuple, Union

convolution_notes = \
    {"groups_note": r"""* :attr:`groups` controls the connections between inputs and outputs.
      :attr:`in_channels` and :attr:`out_channels` must both be divisible by
      :attr:`groups`. For example,

        * At groups=1, all inputs are convolved to all outputs.
        * At groups=2, the operation becomes equivalent to having two conv
          layers side by side, each seeing half the input channels
          and producing half the output channels, and both subsequently
          concatenated.
        * At groups= :attr:`in_channels`, each input channel is convolved with
          its own set of filters (of size
          :math:`\frac{\text{out\_channels}}{\text{in\_channels}}`).""",

        "depthwise_separable_note": r"""When `groups == in_channels` and `out_channels == K * in_channels`,
        where `K` is a positive integer, this operation is also known as a "depthwise convolution".

        In other words, for an input of size :math:`(N, C_{in}, L_{in})`,
        a depthwise convolution with a depthwise multiplier `K` can be performed with the arguments
        :math:`(C_\text{in}=C_\text{in}, C_\text{out}=C_\text{in} \times \text{K}, ..., \text{groups}=C_\text{in})`."""}  # noqa: B950





class _ConvNd(Module):

    __constants__ = ['stride', 'padding', 'dilation', 'groups',
                     'padding_mode', 'output_padding', 'in_channels',
                     'out_channels', 'kernel_size']
    __annotations__ = {'bias': Optional[torch.Tensor]}

    def _conv_forward(self, input: Tensor, weight: Tensor, bias: Optional[Tensor]) -> Tensor:
        ...

    _in_channels: int
    _reversed_padding_repeated_twice: List[int]
    out_channels: int
    kernel_size: Tuple[int, ...]
    stride: Tuple[int, ...]
    padding: Union[str, Tuple[int, ...]]
    dilation: Tuple[int, ...]
    transposed: bool
    output_padding: Tuple[int, ...]
    groups: int
    padding_mode: str
    weight: Tensor
    bias: Optional[Tensor]

    def __init__(self,
                 in_channels: int,
                 out_channels: int,
                 kernel_size: Tuple[int, ...],
                 stride: Tuple[int, ...],
                 padding: Tuple[int, ...],
                 dilation: Tuple[int, ...],
                 transposed: bool,
                 output_padding: Tuple[int, ...],
                 groups: int,
                 bias: bool,
                 padding_mode: str) -> None:
        super(_ConvNd, self).__init__()
        if in_channels % groups != 0:
            raise ValueError('in_channels must be divisible by groups')
        if out_channels % groups != 0:
            raise ValueError('out_channels must be divisible by groups')
        valid_padding_strings = {'same', 'valid'}
        if isinstance(padding, str) and padding not in valid_padding_strings:
            raise ValueError(
                "Invalid padding string {!r}, should be one of {}".format(
                    padding, valid_padding_strings))

        valid_padding_modes = {'zeros', 'reflect', 'replicate', 'circular'}
        if padding_mode not in valid_padding_modes:
            raise ValueError("padding_mode must be one of {}, but got padding_mode='{}'".format(
                valid_padding_modes, padding_mode))
        self.in_channels = in_channels
        self.out_channels = out_channels
        self.kernel_size = kernel_size
        self.stride = stride
        self.padding = padding
        self.dilation = dilation
        self.transposed = transposed
        self.output_padding = output_padding
        self.groups = groups
        self.padding_mode = padding_mode
        # `_reversed_padding_repeated_twice` is the padding to be passed to
        # `F.pad` if needed (e.g., for non-zero padding types that are
        # implemented as two ops: padding + conv). `F.pad` accepts paddings in
        # reverse order than the dimension.
        if isinstance(self.padding, str):
            self._reversed_padding_repeated_twice = [0, 0] * len(kernel_size)
            if padding == 'same':
                for d, k, i in zip(dilation, kernel_size,
                                   range(len(kernel_size) - 1, -1, -1)):
                    total_padding = d * (k - 1)
                    left_pad = total_padding // 2
                    self._reversed_padding_repeated_twice[2 * i] = left_pad
                    self._reversed_padding_repeated_twice[2 * i + 1] = (
                        total_padding - left_pad)
        else:
            self._reversed_padding_repeated_twice = _reverse_repeat_tuple(self.padding, 2)

        if transposed:
            self.weight = Parameter(torch.Tensor(
                in_channels, out_channels // groups, *kernel_size))
        else:
            self.weight = Parameter(torch.Tensor(
                out_channels, in_channels // groups, *kernel_size))
        if bias:
            self.bias = Parameter(torch.Tensor(out_channels))
        else:
            self.register_parameter('bias', None)
        self.reset_parameters()

    def reset_parameters(self) -> None:
        init.kaiming_uniform_(self.weight, a=math.sqrt(5))
        if self.bias is not None:
            fan_in, _ = init._calculate_fan_in_and_fan_out(self.weight)
            bound = 1 / math.sqrt(fan_in)
            init.uniform_(self.bias, -bound, bound)

    def extra_repr(self):
        s = ('{in_channels}, {out_channels}, kernel_size={kernel_size}'
             ', stride={stride}')
        if self.padding != (0,) * len(self.padding):
            s += ', padding={padding}'
        if self.dilation != (1,) * len(self.dilation):
            s += ', dilation={dilation}'
        if self.output_padding != (0,) * len(self.output_padding):
            s += ', output_padding={output_padding}'
        if self.groups != 1:
            s += ', groups={groups}'
        if self.bias is None:
            s += ', bias=False'
        if self.padding_mode != 'zeros':
            s += ', padding_mode={padding_mode}'
        return s.format(**self.__dict__)

    def __setstate__(self, state):
        super(_ConvNd, self).__setstate__(state)
        if not hasattr(self, 'padding_mode'):
            self.padding_mode = 'zeros'


class Conv1d(_ConvNd):
    __doc__ = r"""Applies a 1D convolution over an input signal composed of several input
    planes.

    In the simplest case, the output value of the layer with input size
    :math:`(N, C_{\text{in}}, L)` and output :math:`(N, C_{\text{out}}, L_{\text{out}})` can be
    precisely described as:

    .. math::
        \text{out}(N_i, C_{\text{out}_j}) = \text{bias}(C_{\text{out}_j}) +
        \sum_{k = 0}^{C_{in} - 1} \text{weight}(C_{\text{out}_j}, k)
        \star \text{input}(N_i, k)

    where :math:`\star` is the valid `cross-correlation`_ operator,
    :math:`N` is a batch size, :math:`C` denotes a number of channels,
    :math:`L` is a length of signal sequence.
    """ + r"""

    This module supports :ref:`TensorFloat32<tf32_on_ampere>`.

    * :attr:`stride` controls the stride for the cross-correlation, a single
      number or a one-element tuple.

    * :attr:`padding` controls the amount of padding applied to the input. It
      can be either a string {{'valid', 'same'}} or a tuple of ints giving the
      amount of implicit padding applied on both sides.

    * :attr:`dilation` controls the spacing between the kernel points; also
      known as the à trous algorithm. It is harder to describe, but this `link`_
      has a nice visualization of what :attr:`dilation` does.

    {groups_note}

    Note:
        {depthwise_separable_note}
    Note:
        {cudnn_reproducibility_note}

    Note:
        Padding mode 'valid' is the same as no padding. 'same' pads the input so
        the output has shape ``ceil(in_shape / stride)`` in each dimension.
        For the default ``stride = 1``, the output is the same size as the input.

    Args:
        in_channels (int): Number of channels in the input image
        out_channels (int): Number of channels produced by the convolution
        kernel_size (int or tuple): Size of the convolving kernel
        stride (int or tuple, optional): Stride of the convolution. Default: 1
        padding (int, tuple or str, optional): Padding added to both sides of
            the input. Default: 0
        padding_mode (string, optional): ``'zeros'``, ``'reflect'``,
            ``'replicate'`` or ``'circular'``. Default: ``'zeros'``
        dilation (int or tuple, optional): Spacing between kernel
            elements. Default: 1
        groups (int, optional): Number of blocked connections from input
            channels to output channels. Default: 1
        bias (bool, optional): If ``True``, adds a learnable bias to the
            output. Default: ``True``

    """.format(**reproducibility_notes, **convolution_notes) + r"""

    Shape:
        - Input: :math:`(N, C_{in}, L_{in})`
        - Output: :math:`(N, C_{out}, L_{out})` where

          .. math::
              L_{out} = \left\lfloor\frac{L_{in} + 2 \times \text{padding} - \text{dilation}
                        \times (\text{kernel\_size} - 1) - 1}{\text{stride}} + 1\right\rfloor

    Attributes:
        weight (Tensor): the learnable weights of the module of shape
            :math:`(\text{out\_channels},
            \frac{\text{in\_channels}}{\text{groups}}, \text{kernel\_size})`.
            The values of these weights are sampled from
            :math:`\mathcal{U}(-\sqrt{k}, \sqrt{k})` where
            :math:`k = \frac{groups}{C_\text{in} * \text{kernel\_size}}`
        bias (Tensor):   the learnable bias of the module of shape
            (out_channels). If :attr:`bias` is ``True``, then the values of these weights are
            sampled from :math:`\mathcal{U}(-\sqrt{k}, \sqrt{k})` where
            :math:`k = \frac{groups}{C_\text{in} * \text{kernel\_size}}`

    Examples::

        >>> m = nn.Conv1d(16, 33, 3, stride=2)
        >>> input = torch.randn(20, 16, 50)
        >>> output = m(input)

    .. _cross-correlation:
        https://en.wikipedia.org/wiki/Cross-correlation

    .. _link:
        https://github.com/vdumoulin/conv_arithmetic/blob/master/README.md
    """

    def __init__(
        self,
        in_channels: int,
        out_channels: int,
        kernel_size: _size_1_t,
        stride: _size_1_t = 1,
        padding: Union[str, _size_1_t] = 0,
        dilation: _size_1_t = 1,
        groups: int = 1,
        bias: bool = True,
        padding_mode: str = 'zeros'  # TODO: refine this type
    ):
<<<<<<< HEAD
        kernel_size = _single(kernel_size)
        stride = _single(stride)
        if not isinstance(padding, str):
            padding = _single(padding)
        dilation = _single(dilation)
=======
        # we create new variables below to make mypy happy since kernel_size has
        # type Union[int, Tuple[int]] and kernel_size_ has type Tuple[int]
        kernel_size_ = _single(kernel_size)
        stride_ = _single(stride)
        padding_ = _single(padding)
        dilation_ = _single(dilation)
>>>>>>> f01082e0
        super(Conv1d, self).__init__(
            in_channels, out_channels, kernel_size_, stride_, padding_, dilation_,
            False, _single(0), groups, bias, padding_mode)

    def _conv_forward(self, input: Tensor, weight: Tensor, bias: Optional[Tensor]):
        if self.padding_mode != 'zeros':
            return F.conv1d(F.pad(input, self._reversed_padding_repeated_twice, mode=self.padding_mode),
                            weight, bias, self.stride,
                            _single(0), self.dilation, self.groups)
        return F.conv1d(input, weight, bias, self.stride,
                        self.padding, self.dilation, self.groups)

    def forward(self, input: Tensor) -> Tensor:
        return self._conv_forward(input, self.weight, self.bias)


class Conv2d(_ConvNd):
    __doc__ = r"""Applies a 2D convolution over an input signal composed of several input
    planes.

    In the simplest case, the output value of the layer with input size
    :math:`(N, C_{\text{in}}, H, W)` and output :math:`(N, C_{\text{out}}, H_{\text{out}}, W_{\text{out}})`
    can be precisely described as:

    .. math::
        \text{out}(N_i, C_{\text{out}_j}) = \text{bias}(C_{\text{out}_j}) +
        \sum_{k = 0}^{C_{\text{in}} - 1} \text{weight}(C_{\text{out}_j}, k) \star \text{input}(N_i, k)


    where :math:`\star` is the valid 2D `cross-correlation`_ operator,
    :math:`N` is a batch size, :math:`C` denotes a number of channels,
    :math:`H` is a height of input planes in pixels, and :math:`W` is
    width in pixels.
    """ + r"""

    This module supports :ref:`TensorFloat32<tf32_on_ampere>`.

    * :attr:`stride` controls the stride for the cross-correlation, a single
      number or a tuple.

    * :attr:`padding` controls the amount of padding applied to the input. It
      can be either a string {{'valid', 'same'}} or a tuple of ints giving the
      amount of implicit padding applied on both sides.

    * :attr:`dilation` controls the spacing between the kernel points; also
      known as the à trous algorithm. It is harder to describe, but this `link`_
      has a nice visualization of what :attr:`dilation` does.

    {groups_note}

    The parameters :attr:`kernel_size`, :attr:`stride`, :attr:`padding`, :attr:`dilation` can either be:

        - a single ``int`` -- in which case the same value is used for the height and width dimension
        - a ``tuple`` of two ints -- in which case, the first `int` is used for the height dimension,
          and the second `int` for the width dimension

    Note:
        {depthwise_separable_note}

    Note:
        {cudnn_reproducibility_note}

    Note:
        Padding mode 'valid' is the same as no padding. 'same' pads the input so
        the output has shape ``ceil(in_shape / stride)`` in each dimension.
        For the default ``stride = 1``, the output is the same size as the input.

    Args:
        in_channels (int): Number of channels in the input image
        out_channels (int): Number of channels produced by the convolution
        kernel_size (int or tuple): Size of the convolving kernel
        stride (int or tuple, optional): Stride of the convolution. Default: 1
        padding (int, tuple or str, optional): Padding added to all four sides of
            the input. Default: 0
        padding_mode (string, optional): ``'zeros'``, ``'reflect'``,
            ``'replicate'`` or ``'circular'``. Default: ``'zeros'``
        dilation (int or tuple, optional): Spacing between kernel elements. Default: 1
        groups (int, optional): Number of blocked connections from input
            channels to output channels. Default: 1
        bias (bool, optional): If ``True``, adds a learnable bias to the
            output. Default: ``True``
    """.format(**reproducibility_notes, **convolution_notes) + r"""

    Shape:
        - Input: :math:`(N, C_{in}, H_{in}, W_{in})`
        - Output: :math:`(N, C_{out}, H_{out}, W_{out})` where

          .. math::
              H_{out} = \left\lfloor\frac{H_{in}  + 2 \times \text{padding}[0] - \text{dilation}[0]
                        \times (\text{kernel\_size}[0] - 1) - 1}{\text{stride}[0]} + 1\right\rfloor

          .. math::
              W_{out} = \left\lfloor\frac{W_{in}  + 2 \times \text{padding}[1] - \text{dilation}[1]
                        \times (\text{kernel\_size}[1] - 1) - 1}{\text{stride}[1]} + 1\right\rfloor

    Attributes:
        weight (Tensor): the learnable weights of the module of shape
            :math:`(\text{out\_channels}, \frac{\text{in\_channels}}{\text{groups}},`
            :math:`\text{kernel\_size[0]}, \text{kernel\_size[1]})`.
            The values of these weights are sampled from
            :math:`\mathcal{U}(-\sqrt{k}, \sqrt{k})` where
            :math:`k = \frac{groups}{C_\text{in} * \prod_{i=0}^{1}\text{kernel\_size}[i]}`
        bias (Tensor):   the learnable bias of the module of shape
            (out_channels). If :attr:`bias` is ``True``,
            then the values of these weights are
            sampled from :math:`\mathcal{U}(-\sqrt{k}, \sqrt{k})` where
            :math:`k = \frac{groups}{C_\text{in} * \prod_{i=0}^{1}\text{kernel\_size}[i]}`

    Examples:

        >>> # With square kernels and equal stride
        >>> m = nn.Conv2d(16, 33, 3, stride=2)
        >>> # non-square kernels and unequal stride and with padding
        >>> m = nn.Conv2d(16, 33, (3, 5), stride=(2, 1), padding=(4, 2))
        >>> # non-square kernels and unequal stride and with padding and dilation
        >>> m = nn.Conv2d(16, 33, (3, 5), stride=(2, 1), padding=(4, 2), dilation=(3, 1))
        >>> input = torch.randn(20, 16, 50, 100)
        >>> output = m(input)

    .. _cross-correlation:
        https://en.wikipedia.org/wiki/Cross-correlation

    .. _link:
        https://github.com/vdumoulin/conv_arithmetic/blob/master/README.md
    """

    def __init__(
        self,
        in_channels: int,
        out_channels: int,
        kernel_size: _size_2_t,
        stride: _size_2_t = 1,
        padding: Union[str, _size_2_t] = 0,
        dilation: _size_2_t = 1,
        groups: int = 1,
        bias: bool = True,
        padding_mode: str = 'zeros'  # TODO: refine this type
    ):
<<<<<<< HEAD
        kernel_size = _pair(kernel_size)
        stride = _pair(stride)
        if not isinstance(padding, str):
            padding = _pair(padding)
        dilation = _pair(dilation)
=======
        kernel_size_ = _pair(kernel_size)
        stride_ = _pair(stride)
        padding_ = _pair(padding)
        dilation_ = _pair(dilation)
>>>>>>> f01082e0
        super(Conv2d, self).__init__(
            in_channels, out_channels, kernel_size_, stride_, padding_, dilation_,
            False, _pair(0), groups, bias, padding_mode)

    def _conv_forward(self, input: Tensor, weight: Tensor, bias: Optional[Tensor]):
        if self.padding_mode != 'zeros':
            return F.conv2d(F.pad(input, self._reversed_padding_repeated_twice, mode=self.padding_mode),
                            weight, bias, self.stride,
                            _pair(0), self.dilation, self.groups)
        return F.conv2d(input, weight, bias, self.stride,
                        self.padding, self.dilation, self.groups)

    def forward(self, input: Tensor) -> Tensor:
        return self._conv_forward(input, self.weight, self.bias)

class Conv3d(_ConvNd):
    __doc__ = r"""Applies a 3D convolution over an input signal composed of several input
    planes.

    In the simplest case, the output value of the layer with input size :math:`(N, C_{in}, D, H, W)`
    and output :math:`(N, C_{out}, D_{out}, H_{out}, W_{out})` can be precisely described as:

    .. math::
        out(N_i, C_{out_j}) = bias(C_{out_j}) +
                                \sum_{k = 0}^{C_{in} - 1} weight(C_{out_j}, k) \star input(N_i, k)

    where :math:`\star` is the valid 3D `cross-correlation`_ operator
    """ + r"""

    This module supports :ref:`TensorFloat32<tf32_on_ampere>`.

    * :attr:`stride` controls the stride for the cross-correlation.

    * :attr:`padding` controls the amount of padding applied to the input. It
      can be either a string {{'valid', 'same'}} or a tuple of ints giving the
      amount of implicit padding applied on both sides.

    * :attr:`dilation` controls the spacing between the kernel points; also known as the à trous algorithm.
      It is harder to describe, but this `link`_ has a nice visualization of what :attr:`dilation` does.

    {groups_note}

    The parameters :attr:`kernel_size`, :attr:`stride`, :attr:`padding`, :attr:`dilation` can either be:

        - a single ``int`` -- in which case the same value is used for the depth, height and width dimension
        - a ``tuple`` of three ints -- in which case, the first `int` is used for the depth dimension,
          the second `int` for the height dimension and the third `int` for the width dimension

    Note:
        {depthwise_separable_note}

    Note:
        {cudnn_reproducibility_note}

    Note:
        Padding mode 'valid' is the same as no padding. 'same' pads the input so
        the output has shape ``ceil(in_shape / stride)`` in each dimension.
        For the default ``stride = 1``, the output is the same size as the input.

    Args:
        in_channels (int): Number of channels in the input image
        out_channels (int): Number of channels produced by the convolution
        kernel_size (int or tuple): Size of the convolving kernel
        stride (int or tuple, optional): Stride of the convolution. Default: 1
        padding (int, tuple or str, optional): Padding added to all six sides of
            the input. Default: 0
        padding_mode (string, optional): ``'zeros'``, ``'reflect'``, ``'replicate'`` or ``'circular'``. Default: ``'zeros'``
        dilation (int or tuple, optional): Spacing between kernel elements. Default: 1
        groups (int, optional): Number of blocked connections from input channels to output channels. Default: 1
        bias (bool, optional): If ``True``, adds a learnable bias to the output. Default: ``True``
    """.format(**reproducibility_notes, **convolution_notes) + r"""

    Shape:
        - Input: :math:`(N, C_{in}, D_{in}, H_{in}, W_{in})`
        - Output: :math:`(N, C_{out}, D_{out}, H_{out}, W_{out})` where

          .. math::
              D_{out} = \left\lfloor\frac{D_{in} + 2 \times \text{padding}[0] - \text{dilation}[0]
                    \times (\text{kernel\_size}[0] - 1) - 1}{\text{stride}[0]} + 1\right\rfloor

          .. math::
              H_{out} = \left\lfloor\frac{H_{in} + 2 \times \text{padding}[1] - \text{dilation}[1]
                    \times (\text{kernel\_size}[1] - 1) - 1}{\text{stride}[1]} + 1\right\rfloor

          .. math::
              W_{out} = \left\lfloor\frac{W_{in} + 2 \times \text{padding}[2] - \text{dilation}[2]
                    \times (\text{kernel\_size}[2] - 1) - 1}{\text{stride}[2]} + 1\right\rfloor

    Attributes:
        weight (Tensor): the learnable weights of the module of shape
                         :math:`(\text{out\_channels}, \frac{\text{in\_channels}}{\text{groups}},`
                         :math:`\text{kernel\_size[0]}, \text{kernel\_size[1]}, \text{kernel\_size[2]})`.
                         The values of these weights are sampled from
                         :math:`\mathcal{U}(-\sqrt{k}, \sqrt{k})` where
                         :math:`k = \frac{groups}{C_\text{in} * \prod_{i=0}^{2}\text{kernel\_size}[i]}`
        bias (Tensor):   the learnable bias of the module of shape (out_channels). If :attr:`bias` is ``True``,
                         then the values of these weights are
                         sampled from :math:`\mathcal{U}(-\sqrt{k}, \sqrt{k})` where
                         :math:`k = \frac{groups}{C_\text{in} * \prod_{i=0}^{2}\text{kernel\_size}[i]}`

    Examples::

        >>> # With square kernels and equal stride
        >>> m = nn.Conv3d(16, 33, 3, stride=2)
        >>> # non-square kernels and unequal stride and with padding
        >>> m = nn.Conv3d(16, 33, (3, 5, 2), stride=(2, 1, 1), padding=(4, 2, 0))
        >>> input = torch.randn(20, 16, 10, 50, 100)
        >>> output = m(input)

    .. _cross-correlation:
        https://en.wikipedia.org/wiki/Cross-correlation

    .. _link:
        https://github.com/vdumoulin/conv_arithmetic/blob/master/README.md
    """

    def __init__(
        self,
        in_channels: int,
        out_channels: int,
        kernel_size: _size_3_t,
        stride: _size_3_t = 1,
        padding: Union[str, _size_3_t] = 0,
        dilation: _size_3_t = 1,
        groups: int = 1,
        bias: bool = True,
        padding_mode: str = 'zeros'
    ):
<<<<<<< HEAD
        kernel_size = _triple(kernel_size)
        stride = _triple(stride)
        if not isinstance(padding, str):
            padding = _triple(padding)
        dilation = _triple(dilation)
=======
        kernel_size_ = _triple(kernel_size)
        stride_ = _triple(stride)
        padding_ = _triple(padding)
        dilation_ = _triple(dilation)
>>>>>>> f01082e0
        super(Conv3d, self).__init__(
            in_channels, out_channels, kernel_size_, stride_, padding_, dilation_,
            False, _triple(0), groups, bias, padding_mode)

    def forward(self, input: Tensor) -> Tensor:
        if self.padding_mode != 'zeros':
            return F.conv3d(F.pad(input, self._reversed_padding_repeated_twice, mode=self.padding_mode),
                            self.weight, self.bias, self.stride, _triple(0),
                            self.dilation, self.groups)
        return F.conv3d(input, self.weight, self.bias, self.stride,
                        self.padding, self.dilation, self.groups)


class _ConvTransposeNd(_ConvNd):
    def __init__(self, in_channels, out_channels, kernel_size, stride,
                 padding, dilation, transposed, output_padding,
                 groups, bias, padding_mode):
        if padding_mode != 'zeros':
            raise ValueError('Only "zeros" padding mode is supported for {}'.format(self.__class__.__name__))

        super(_ConvTransposeNd, self).__init__(
            in_channels, out_channels, kernel_size, stride,
            padding, dilation, transposed, output_padding,
            groups, bias, padding_mode)

    # dilation being an optional parameter is for backwards
    # compatibility
    def _output_padding(self, input: Tensor, output_size: Optional[List[int]],
                        stride: List[int], padding: List[int], kernel_size: List[int],
                        dilation: Optional[List[int]] = None) -> List[int]:
        if output_size is None:
            ret = _single(self.output_padding)  # converting to list if was not already
        else:
            k = input.dim() - 2
            if len(output_size) == k + 2:
                output_size = output_size[2:]
            if len(output_size) != k:
                raise ValueError(
                    "output_size must have {} or {} elements (got {})"
                    .format(k, k + 2, len(output_size)))

            min_sizes = torch.jit.annotate(List[int], [])
            max_sizes = torch.jit.annotate(List[int], [])
            for d in range(k):
                dim_size = ((input.size(d + 2) - 1) * stride[d] -
                            2 * padding[d] +
                            (dilation[d] if dilation is not None else 1) * (kernel_size[d] - 1) + 1)
                min_sizes.append(dim_size)
                max_sizes.append(min_sizes[d] + stride[d] - 1)

            for i in range(len(output_size)):
                size = output_size[i]
                min_size = min_sizes[i]
                max_size = max_sizes[i]
                if size < min_size or size > max_size:
                    raise ValueError((
                        "requested an output size of {}, but valid sizes range "
                        "from {} to {} (for an input of {})").format(
                            output_size, min_sizes, max_sizes, input.size()[2:]))

            res = torch.jit.annotate(List[int], [])
            for d in range(k):
                res.append(output_size[d] - min_sizes[d])

            ret = res
        return ret


class ConvTranspose1d(_ConvTransposeNd):
    __doc__ = r"""Applies a 1D transposed convolution operator over an input image
    composed of several input planes.

    This module can be seen as the gradient of Conv1d with respect to its input.
    It is also known as a fractionally-strided convolution or
    a deconvolution (although it is not an actual deconvolution operation).

    This module supports :ref:`TensorFloat32<tf32_on_ampere>`.

    * :attr:`stride` controls the stride for the cross-correlation.

    * :attr:`padding` controls the amount of implicit zero padding on both
      sides for ``dilation * (kernel_size - 1) - padding`` number of points. See note
      below for details.

    * :attr:`output_padding` controls the additional size added to one side
      of the output shape. See note below for details.

    * :attr:`dilation` controls the spacing between the kernel points; also known as the à trous algorithm.
      It is harder to describe, but this `link`_ has a nice visualization of what :attr:`dilation` does.

    {groups_note}

    Note:
        The :attr:`padding` argument effectively adds ``dilation * (kernel_size - 1) - padding``
        amount of zero padding to both sizes of the input. This is set so that
        when a :class:`~torch.nn.Conv1d` and a :class:`~torch.nn.ConvTranspose1d`
        are initialized with same parameters, they are inverses of each other in
        regard to the input and output shapes. However, when ``stride > 1``,
        :class:`~torch.nn.Conv1d` maps multiple input shapes to the same output
        shape. :attr:`output_padding` is provided to resolve this ambiguity by
        effectively increasing the calculated output shape on one side. Note
        that :attr:`output_padding` is only used to find output shape, but does
        not actually add zero-padding to output.

    Note:
        In some circumstances when using the CUDA backend with CuDNN, this operator
        may select a nondeterministic algorithm to increase performance. If this is
        undesirable, you can try to make the operation deterministic (potentially at
        a performance cost) by setting ``torch.backends.cudnn.deterministic =
        True``.
        Please see the notes on :doc:`/notes/randomness` for background.


    Args:
        in_channels (int): Number of channels in the input image
        out_channels (int): Number of channels produced by the convolution
        kernel_size (int or tuple): Size of the convolving kernel
        stride (int or tuple, optional): Stride of the convolution. Default: 1
        padding (int or tuple, optional): ``dilation * (kernel_size - 1) - padding`` zero-padding
            will be added to both sides of the input. Default: 0
        output_padding (int or tuple, optional): Additional size added to one side
            of the output shape. Default: 0
        groups (int, optional): Number of blocked connections from input channels to output channels. Default: 1
        bias (bool, optional): If ``True``, adds a learnable bias to the output. Default: ``True``
        dilation (int or tuple, optional): Spacing between kernel elements. Default: 1
    """.format(**reproducibility_notes, **convolution_notes) + r"""

    Shape:
        - Input: :math:`(N, C_{in}, L_{in})`
        - Output: :math:`(N, C_{out}, L_{out})` where

          .. math::
              L_{out} = (L_{in} - 1) \times \text{stride} - 2 \times \text{padding} + \text{dilation}
                        \times (\text{kernel\_size} - 1) + \text{output\_padding} + 1

    Attributes:
        weight (Tensor): the learnable weights of the module of shape
                         :math:`(\text{in\_channels}, \frac{\text{out\_channels}}{\text{groups}},`
                         :math:`\text{kernel\_size})`.
                         The values of these weights are sampled from
                         :math:`\mathcal{U}(-\sqrt{k}, \sqrt{k})` where
                         :math:`k = \frac{groups}{C_\text{out} * \text{kernel\_size}}`
        bias (Tensor):   the learnable bias of the module of shape (out_channels).
                         If :attr:`bias` is ``True``, then the values of these weights are
                         sampled from :math:`\mathcal{U}(-\sqrt{k}, \sqrt{k})` where
                         :math:`k = \frac{groups}{C_\text{out} * \text{kernel\_size}}`

    .. _cross-correlation:
        https://en.wikipedia.org/wiki/Cross-correlation

    .. _link:
        https://github.com/vdumoulin/conv_arithmetic/blob/master/README.md
    """

    def __init__(
        self,
        in_channels: int,
        out_channels: int,
        kernel_size: _size_1_t,
        stride: _size_1_t = 1,
        padding: _size_1_t = 0,
        output_padding: _size_1_t = 0,
        groups: int = 1,
        bias: bool = True,
        dilation: _size_1_t = 1,
        padding_mode: str = 'zeros'
    ):
        kernel_size = _single(kernel_size)
        stride = _single(stride)
        padding = _single(padding)
        dilation = _single(dilation)
        output_padding = _single(output_padding)
        super(ConvTranspose1d, self).__init__(
            in_channels, out_channels, kernel_size, stride, padding, dilation,
            True, output_padding, groups, bias, padding_mode)

    def forward(self, input: Tensor, output_size: Optional[List[int]] = None) -> Tensor:
        if self.padding_mode != 'zeros':
            raise ValueError('Only `zeros` padding mode is supported for ConvTranspose1d')

        # One cannot replace List by Tuple or Sequence in "_output_padding" because 
        # TorchScript does not support `Sequence[T]` or `Tuple[T, ...]`.
        output_padding = self._output_padding(
            input, output_size, self.stride, self.padding, self.kernel_size, self.dilation)  # type: ignore
        return F.conv_transpose1d(
            input, self.weight, self.bias, self.stride, self.padding,
            output_padding, self.groups, self.dilation)


class ConvTranspose2d(_ConvTransposeNd):
    __doc__ = r"""Applies a 2D transposed convolution operator over an input image
    composed of several input planes.

    This module can be seen as the gradient of Conv2d with respect to its input.
    It is also known as a fractionally-strided convolution or
    a deconvolution (although it is not an actual deconvolution operation).

    This module supports :ref:`TensorFloat32<tf32_on_ampere>`.

    * :attr:`stride` controls the stride for the cross-correlation.

    * :attr:`padding` controls the amount of implicit zero padding on both
      sides for ``dilation * (kernel_size - 1) - padding`` number of points. See note
      below for details.

    * :attr:`output_padding` controls the additional size added to one side
      of the output shape. See note below for details.

    * :attr:`dilation` controls the spacing between the kernel points; also known as the à trous algorithm.
      It is harder to describe, but this `link`_ has a nice visualization of what :attr:`dilation` does.

    {groups_note}

    The parameters :attr:`kernel_size`, :attr:`stride`, :attr:`padding`, :attr:`output_padding`
    can either be:

        - a single ``int`` -- in which case the same value is used for the height and width dimensions
        - a ``tuple`` of two ints -- in which case, the first `int` is used for the height dimension,
          and the second `int` for the width dimension

    Note:
        The :attr:`padding` argument effectively adds ``dilation * (kernel_size - 1) - padding``
        amount of zero padding to both sizes of the input. This is set so that
        when a :class:`~torch.nn.Conv2d` and a :class:`~torch.nn.ConvTranspose2d`
        are initialized with same parameters, they are inverses of each other in
        regard to the input and output shapes. However, when ``stride > 1``,
        :class:`~torch.nn.Conv2d` maps multiple input shapes to the same output
        shape. :attr:`output_padding` is provided to resolve this ambiguity by
        effectively increasing the calculated output shape on one side. Note
        that :attr:`output_padding` is only used to find output shape, but does
        not actually add zero-padding to output.

    Note:
        {cudnn_reproducibility_note}

    Args:
        in_channels (int): Number of channels in the input image
        out_channels (int): Number of channels produced by the convolution
        kernel_size (int or tuple): Size of the convolving kernel
        stride (int or tuple, optional): Stride of the convolution. Default: 1
        padding (int or tuple, optional): ``dilation * (kernel_size - 1) - padding`` zero-padding
            will be added to both sides of each dimension in the input. Default: 0
        output_padding (int or tuple, optional): Additional size added to one side
            of each dimension in the output shape. Default: 0
        groups (int, optional): Number of blocked connections from input channels to output channels. Default: 1
        bias (bool, optional): If ``True``, adds a learnable bias to the output. Default: ``True``
        dilation (int or tuple, optional): Spacing between kernel elements. Default: 1
    """.format(**reproducibility_notes, **convolution_notes) + r"""

    Shape:
        - Input: :math:`(N, C_{in}, H_{in}, W_{in})`
        - Output: :math:`(N, C_{out}, H_{out}, W_{out})` where

        .. math::
              H_{out} = (H_{in} - 1) \times \text{stride}[0] - 2 \times \text{padding}[0] + \text{dilation}[0]
                        \times (\text{kernel\_size}[0] - 1) + \text{output\_padding}[0] + 1
        .. math::
              W_{out} = (W_{in} - 1) \times \text{stride}[1] - 2 \times \text{padding}[1] + \text{dilation}[1]
                        \times (\text{kernel\_size}[1] - 1) + \text{output\_padding}[1] + 1

    Attributes:
        weight (Tensor): the learnable weights of the module of shape
                         :math:`(\text{in\_channels}, \frac{\text{out\_channels}}{\text{groups}},`
                         :math:`\text{kernel\_size[0]}, \text{kernel\_size[1]})`.
                         The values of these weights are sampled from
                         :math:`\mathcal{U}(-\sqrt{k}, \sqrt{k})` where
                         :math:`k = \frac{groups}{C_\text{out} * \prod_{i=0}^{1}\text{kernel\_size}[i]}`
        bias (Tensor):   the learnable bias of the module of shape (out_channels)
                         If :attr:`bias` is ``True``, then the values of these weights are
                         sampled from :math:`\mathcal{U}(-\sqrt{k}, \sqrt{k})` where
                         :math:`k = \frac{groups}{C_\text{out} * \prod_{i=0}^{1}\text{kernel\_size}[i]}`

    Examples::

        >>> # With square kernels and equal stride
        >>> m = nn.ConvTranspose2d(16, 33, 3, stride=2)
        >>> # non-square kernels and unequal stride and with padding
        >>> m = nn.ConvTranspose2d(16, 33, (3, 5), stride=(2, 1), padding=(4, 2))
        >>> input = torch.randn(20, 16, 50, 100)
        >>> output = m(input)
        >>> # exact output size can be also specified as an argument
        >>> input = torch.randn(1, 16, 12, 12)
        >>> downsample = nn.Conv2d(16, 16, 3, stride=2, padding=1)
        >>> upsample = nn.ConvTranspose2d(16, 16, 3, stride=2, padding=1)
        >>> h = downsample(input)
        >>> h.size()
        torch.Size([1, 16, 6, 6])
        >>> output = upsample(h, output_size=input.size())
        >>> output.size()
        torch.Size([1, 16, 12, 12])

    .. _cross-correlation:
        https://en.wikipedia.org/wiki/Cross-correlation

    .. _link:
        https://github.com/vdumoulin/conv_arithmetic/blob/master/README.md
    """

    def __init__(
        self,
        in_channels: int,
        out_channels: int,
        kernel_size: _size_2_t,
        stride: _size_2_t = 1,
        padding: _size_2_t = 0,
        output_padding: _size_2_t = 0,
        groups: int = 1,
        bias: bool = True,
        dilation: int = 1,
        padding_mode: str = 'zeros'
    ):
        kernel_size = _pair(kernel_size)
        stride = _pair(stride)
        padding = _pair(padding)
        dilation = _pair(dilation)
        output_padding = _pair(output_padding)
        super(ConvTranspose2d, self).__init__(
            in_channels, out_channels, kernel_size, stride, padding, dilation,
            True, output_padding, groups, bias, padding_mode)

    def forward(self, input: Tensor, output_size: Optional[List[int]] = None) -> Tensor:
        if self.padding_mode != 'zeros':
            raise ValueError('Only `zeros` padding mode is supported for ConvTranspose2d')

        # One cannot replace List by Tuple or Sequence in "_output_padding" because 
        # TorchScript does not support `Sequence[T]` or `Tuple[T, ...]`.
        output_padding = self._output_padding(
            input, output_size, self.stride, self.padding, self.kernel_size, self.dilation)  # type: ignore

        return F.conv_transpose2d(
            input, self.weight, self.bias, self.stride, self.padding,
            output_padding, self.groups, self.dilation)


class ConvTranspose3d(_ConvTransposeNd):
    __doc__ = r"""Applies a 3D transposed convolution operator over an input image composed of several input
    planes.
    The transposed convolution operator multiplies each input value element-wise by a learnable kernel,
    and sums over the outputs from all input feature planes.

    This module can be seen as the gradient of Conv3d with respect to its input.
    It is also known as a fractionally-strided convolution or
    a deconvolution (although it is not an actual deconvolution operation).

    This module supports :ref:`TensorFloat32<tf32_on_ampere>`.

    * :attr:`stride` controls the stride for the cross-correlation.

    * :attr:`padding` controls the amount of implicit zero padding on both
      sides for ``dilation * (kernel_size - 1) - padding`` number of points. See note
      below for details.

    * :attr:`output_padding` controls the additional size added to one side
      of the output shape. See note below for details.

    * :attr:`dilation` controls the spacing between the kernel points; also known as the à trous algorithm.
      It is harder to describe, but this `link`_ has a nice visualization of what :attr:`dilation` does.

    {groups_note}

    The parameters :attr:`kernel_size`, :attr:`stride`, :attr:`padding`, :attr:`output_padding`
    can either be:

        - a single ``int`` -- in which case the same value is used for the depth, height and width dimensions
        - a ``tuple`` of three ints -- in which case, the first `int` is used for the depth dimension,
          the second `int` for the height dimension and the third `int` for the width dimension

    Note:
        The :attr:`padding` argument effectively adds ``dilation * (kernel_size - 1) - padding``
        amount of zero padding to both sizes of the input. This is set so that
        when a :class:`~torch.nn.Conv3d` and a :class:`~torch.nn.ConvTranspose3d`
        are initialized with same parameters, they are inverses of each other in
        regard to the input and output shapes. However, when ``stride > 1``,
        :class:`~torch.nn.Conv3d` maps multiple input shapes to the same output
        shape. :attr:`output_padding` is provided to resolve this ambiguity by
        effectively increasing the calculated output shape on one side. Note
        that :attr:`output_padding` is only used to find output shape, but does
        not actually add zero-padding to output.

    Note:
        {cudnn_reproducibility_note}

    Args:
        in_channels (int): Number of channels in the input image
        out_channels (int): Number of channels produced by the convolution
        kernel_size (int or tuple): Size of the convolving kernel
        stride (int or tuple, optional): Stride of the convolution. Default: 1
        padding (int or tuple, optional): ``dilation * (kernel_size - 1) - padding`` zero-padding
            will be added to both sides of each dimension in the input. Default: 0
        output_padding (int or tuple, optional): Additional size added to one side
            of each dimension in the output shape. Default: 0
        groups (int, optional): Number of blocked connections from input channels to output channels. Default: 1
        bias (bool, optional): If ``True``, adds a learnable bias to the output. Default: ``True``
        dilation (int or tuple, optional): Spacing between kernel elements. Default: 1
    """.format(**reproducibility_notes, **convolution_notes) + r"""

    Shape:
        - Input: :math:`(N, C_{in}, D_{in}, H_{in}, W_{in})`
        - Output: :math:`(N, C_{out}, D_{out}, H_{out}, W_{out})` where

        .. math::
              D_{out} = (D_{in} - 1) \times \text{stride}[0] - 2 \times \text{padding}[0] + \text{dilation}[0]
                        \times (\text{kernel\_size}[0] - 1) + \text{output\_padding}[0] + 1
        .. math::
              H_{out} = (H_{in} - 1) \times \text{stride}[1] - 2 \times \text{padding}[1] + \text{dilation}[1]
                        \times (\text{kernel\_size}[1] - 1) + \text{output\_padding}[1] + 1
        .. math::
              W_{out} = (W_{in} - 1) \times \text{stride}[2] - 2 \times \text{padding}[2] + \text{dilation}[2]
                        \times (\text{kernel\_size}[2] - 1) + \text{output\_padding}[2] + 1


    Attributes:
        weight (Tensor): the learnable weights of the module of shape
                         :math:`(\text{in\_channels}, \frac{\text{out\_channels}}{\text{groups}},`
                         :math:`\text{kernel\_size[0]}, \text{kernel\_size[1]}, \text{kernel\_size[2]})`.
                         The values of these weights are sampled from
                         :math:`\mathcal{U}(-\sqrt{k}, \sqrt{k})` where
                         :math:`k = \frac{groups}{C_\text{out} * \prod_{i=0}^{2}\text{kernel\_size}[i]}`
        bias (Tensor):   the learnable bias of the module of shape (out_channels)
                         If :attr:`bias` is ``True``, then the values of these weights are
                         sampled from :math:`\mathcal{U}(-\sqrt{k}, \sqrt{k})` where
                         :math:`k = \frac{groups}{C_\text{out} * \prod_{i=0}^{2}\text{kernel\_size}[i]}`

    Examples::

        >>> # With square kernels and equal stride
        >>> m = nn.ConvTranspose3d(16, 33, 3, stride=2)
        >>> # non-square kernels and unequal stride and with padding
        >>> m = nn.ConvTranspose3d(16, 33, (3, 5, 2), stride=(2, 1, 1), padding=(0, 4, 2))
        >>> input = torch.randn(20, 16, 10, 50, 100)
        >>> output = m(input)

    .. _cross-correlation:
        https://en.wikipedia.org/wiki/Cross-correlation

    .. _link:
        https://github.com/vdumoulin/conv_arithmetic/blob/master/README.md
    """

    def __init__(
        self,
        in_channels: int,
        out_channels: int,
        kernel_size: _size_3_t,
        stride: _size_3_t = 1,
        padding: _size_3_t = 0,
        output_padding: _size_3_t = 0,
        groups: int = 1,
        bias: bool = True,
        dilation: _size_3_t = 1,
        padding_mode: str = 'zeros'
    ):
        kernel_size = _triple(kernel_size)
        stride = _triple(stride)
        padding = _triple(padding)
        dilation = _triple(dilation)
        output_padding = _triple(output_padding)
        super(ConvTranspose3d, self).__init__(
            in_channels, out_channels, kernel_size, stride, padding, dilation,
            True, output_padding, groups, bias, padding_mode)

    def forward(self, input: Tensor, output_size: Optional[List[int]] = None) -> Tensor:
        if self.padding_mode != 'zeros':
            raise ValueError('Only `zeros` padding mode is supported for ConvTranspose3d')

        # One cannot replace List by Tuple or Sequence in "_output_padding" because 
        # TorchScript does not support `Sequence[T]` or `Tuple[T, ...]`.
        output_padding = self._output_padding(
            input, output_size, self.stride, self.padding, self.kernel_size, self.dilation)  # type: ignore

        return F.conv_transpose3d(
            input, self.weight, self.bias, self.stride, self.padding,
            output_padding, self.groups, self.dilation)


# TODO: Deprecate and remove the following alias `_ConvTransposeMixin`.
#
# `_ConvTransposeMixin` was a mixin that was removed.  It is meant to be used
# with `_ConvNd` to construct actual module classes that implements conv
# transpose ops:
#
#   class MyConvTranspose(_ConvNd, _ConvTransposeMixin):
#       ...
#
# In PyTorch, it has been replaced by `_ConvTransposeNd`, which is a proper
# subclass of `_ConvNd`.  However, some user code in the wild still (incorrectly)
# use the internal class `_ConvTransposeMixin`.  Hence, we provide this alias
# for BC, because it is cheap and easy for us to do so, even though that
# `_ConvTransposeNd` is really not a mixin anymore (but multiple inheritance as
# above would still work).
class _ConvTransposeMixin(_ConvTransposeNd):
    def __init__(self, *args, **kwargs):
        warnings.warn(
            "_ConvTransposeMixin is a deprecated internal class. "
            "Please consider using public APIs.")
        super(_ConvTransposeMixin, self).__init__(*args, **kwargs)


# TODO: Conv2dLocal
# TODO: Conv2dMap
# TODO: ConvTranspose2dMap


class _LazyConvXdMixin(LazyModuleMixin):
    groups: int
    transposed: bool
    in_channels: int
    out_channels: int 
    kernel_size: Tuple[int, ...]
    weight: UninitializedParameter

    def reset_parameters(self) -> None:
        # has_uninitialized_params is defined in parent class and it is using a protocol on self
        if not self.has_uninitialized_params() and self.in_channels != 0:  # type: ignore[misc]
            # "type:ignore[..]" is required because mypy thinks that "reset_parameters" is undefined
            # in super class. Turns out that it is defined in _ConvND which is inherited by any class
            # that also inherits _LazyConvXdMixin
            super().reset_parameters()  # type: ignore[misc]

    # Signature of "initialize_parameters" is incompatible with the definition in supertype LazyModuleMixin
    def initialize_parameters(self, input) -> None:  # type: ignore[override]
        # defined by parent class but using a protocol
        if self.has_uninitialized_params():  # type: ignore[misc]
            self.in_channels = input.shape[1]
            if self.in_channels % self.groups != 0:
                raise ValueError('in_channels must be divisible by groups')
            assert isinstance(self.weight, UninitializedParameter)
            if self.transposed:
                self.weight.materialize((
                    self.in_channels, self.out_channels // self.groups, *self.kernel_size))
            else:
                self.weight.materialize((
                    self.out_channels, self.in_channels // self.groups, *self.kernel_size))
            self.reset_parameters()


# LazyConv1d defines weight as a Tensor but derived class defines it as UnitializeParameter 
class LazyConv1d(_LazyConvXdMixin, Conv1d):  # type: ignore[misc]
    r"""A :class:`torch.nn.Conv1d` module with lazy initialization of
    the ``in_channels`` argument of the :class:`Conv1d` that is inferred from
    the ``input.size(1)``.

    Args:
        out_channels (int): Number of channels produced by the convolution
        kernel_size (int or tuple): Size of the convolving kernel
        stride (int or tuple, optional): Stride of the convolution. Default: 1
        padding (int or tuple, optional): Zero-padding added to both sides of
            the input. Default: 0
        padding_mode (string, optional): ``'zeros'``, ``'reflect'``,
            ``'replicate'`` or ``'circular'``. Default: ``'zeros'``
        dilation (int or tuple, optional): Spacing between kernel
            elements. Default: 1
        groups (int, optional): Number of blocked connections from input
            channels to output channels. Default: 1
        bias (bool, optional): If ``True``, adds a learnable bias to the
            output. Default: ``True``

    .. seealso:: :class:`torch.nn.Conv1d` and :class:`torch.nn.modules.lazy.LazyModuleMixin`
    """

    # super class define this variable as None. "type: ignore[..] is required
    # since we are redefining the variable.
    cls_to_become = Conv1d  # type: ignore[assignment]

    def __init__(
        self,
        out_channels: int,
        kernel_size: _size_1_t,
        stride: _size_1_t = 1,
        padding: _size_1_t = 0,
        dilation: _size_1_t = 1,
        groups: int = 1,
        bias: bool = True,
        padding_mode: str = 'zeros'
    ) -> None:
        super().__init__(
            0,
            out_channels,
            kernel_size,
            stride,
            padding,
            dilation,
            groups,
            bias,
            padding_mode
        )
        self.weight = UninitializedParameter()


# LazyConv2d defines weight as a Tensor but derived class defines it as UnitializeParameter 
class LazyConv2d(_LazyConvXdMixin, Conv2d):  # type: ignore[misc]
    r"""A :class:`torch.nn.Conv2d` module with lazy initialization of
    the ``in_channels`` argument of the :class:`Conv2d` that is inferred from
    the ``input.size(1)``.

    Args:
        out_channels (int): Number of channels produced by the convolution
        kernel_size (int or tuple): Size of the convolving kernel
        stride (int or tuple, optional): Stride of the convolution. Default: 1
        padding (int or tuple, optional): Zero-padding added to both sides of
            the input. Default: 0
        padding_mode (string, optional): ``'zeros'``, ``'reflect'``,
            ``'replicate'`` or ``'circular'``. Default: ``'zeros'``
        dilation (int or tuple, optional): Spacing between kernel
            elements. Default: 1
        groups (int, optional): Number of blocked connections from input
            channels to output channels. Default: 1
        bias (bool, optional): If ``True``, adds a learnable bias to the
            output. Default: ``True``

    .. seealso:: :class:`torch.nn.Conv2d` and :class:`torch.nn.modules.lazy.LazyModuleMixin`
    """

    # super class define this variable as None. "type: ignore[..] is required
    # since we are redefining the variable.
    cls_to_become = Conv2d  # type: ignore[assignment]

    def __init__(
        self,
        out_channels: int,
        kernel_size: _size_2_t,
        stride: _size_2_t = 1,
        padding: _size_2_t = 0,
        dilation: _size_2_t = 1,
        groups: int = 1,
        bias: bool = True,
        padding_mode: str = 'zeros'  # TODO: refine this type
    ) -> None:
        super().__init__(
            0,
            out_channels,
            kernel_size,
            stride,
            padding,
            dilation,
            groups,
            bias,
            padding_mode
        )
        self.weight = UninitializedParameter()


# LazyConv3d defines weight as a Tensor but derived class defines it as UnitializeParameter 
class LazyConv3d(_LazyConvXdMixin, Conv3d):  # type: ignore[misc]
    r"""A :class:`torch.nn.Conv3d` module with lazy initialization of
    the ``in_channels`` argument of the :class:`Conv3d` that is inferred from
    the ``input.size(1)``.

    Args:
        out_channels (int): Number of channels produced by the convolution
        kernel_size (int or tuple): Size of the convolving kernel
        stride (int or tuple, optional): Stride of the convolution. Default: 1
        padding (int or tuple, optional): Zero-padding added to both sides of
            the input. Default: 0
        padding_mode (string, optional): ``'zeros'``, ``'reflect'``,
            ``'replicate'`` or ``'circular'``. Default: ``'zeros'``
        dilation (int or tuple, optional): Spacing between kernel
            elements. Default: 1
        groups (int, optional): Number of blocked connections from input
            channels to output channels. Default: 1
        bias (bool, optional): If ``True``, adds a learnable bias to the
            output. Default: ``True``

    .. seealso:: :class:`torch.nn.Conv3d` and :class:`torch.nn.modules.lazy.LazyModuleMixin`
    """

    # super class define this variable as None. "type: ignore[..] is required
    # since we are redefining the variable.
    cls_to_become = Conv3d  # type: ignore[assignment]

    def __init__(
        self,
        out_channels: int,
        kernel_size: _size_3_t,
        stride: _size_3_t = 1,
        padding: _size_3_t = 0,
        dilation: _size_3_t = 1,
        groups: int = 1,
        bias: bool = True,
        padding_mode: str = 'zeros'
    ) -> None:
        super().__init__(
            0,
            out_channels,
            kernel_size,
            stride,
            padding,
            dilation,
            groups,
            bias,
            padding_mode
        )
        self.weight = UninitializedParameter()


# LazyConvTranspose1d defines weight as a Tensor but derived class defines it as UnitializeParameter 
class LazyConvTranspose1d(_LazyConvXdMixin, ConvTranspose1d):  # type: ignore[misc]
    r"""A :class:`torch.nn.ConvTranspose1d` module with lazy initialization of
    the ``in_channels`` argument of the :class:`ConvTranspose1d` that is inferred from
    the ``input.size(1)``.

    Args:
        out_channels (int): Number of channels produced by the convolution
        kernel_size (int or tuple): Size of the convolving kernel
        stride (int or tuple, optional): Stride of the convolution. Default: 1
        padding (int or tuple, optional): ``dilation * (kernel_size - 1) - padding`` zero-padding
            will be added to both sides of the input. Default: 0
        output_padding (int or tuple, optional): Additional size added to one side
            of the output shape. Default: 0
        groups (int, optional): Number of blocked connections from input channels to output channels. Default: 1
        bias (bool, optional): If ``True``, adds a learnable bias to the output. Default: ``True``
        dilation (int or tuple, optional): Spacing between kernel elements. Default: 1

    .. seealso:: :class:`torch.nn.ConvTranspose1d` and :class:`torch.nn.modules.lazy.LazyModuleMixin`
    """

    # super class define this variable as None. "type: ignore[..] is required
    # since we are redefining the variable.
    cls_to_become = ConvTranspose1d  # type: ignore[assignment]

    def __init__(
        self,
        out_channels: int,
        kernel_size: _size_1_t,
        stride: _size_1_t = 1,
        padding: _size_1_t = 0,
        output_padding: _size_1_t = 0,
        groups: int = 1,
        bias: bool = True,
        dilation: _size_1_t = 1,
        padding_mode: str = 'zeros'
    ) -> None:
        super().__init__(
            0,
            out_channels,
            kernel_size,
            stride,
            padding,
            output_padding,
            groups,
            bias,
            dilation,
            padding_mode
        )
        self.weight = UninitializedParameter()


# LazyConvTranspose2d defines weight as a Tensor but derived class defines it as UnitializeParameter 
class LazyConvTranspose2d(_LazyConvXdMixin, ConvTranspose2d):  # type: ignore[misc]
    r"""A :class:`torch.nn.ConvTranspose2d` module with lazy initialization of
    the ``in_channels`` argument of the :class:`ConvTranspose2d` that is inferred from
    the ``input.size(1)``.

    Args:
        out_channels (int): Number of channels produced by the convolution
        kernel_size (int or tuple): Size of the convolving kernel
        stride (int or tuple, optional): Stride of the convolution. Default: 1
        padding (int or tuple, optional): ``dilation * (kernel_size - 1) - padding`` zero-padding
            will be added to both sides of each dimension in the input. Default: 0
        output_padding (int or tuple, optional): Additional size added to one side
            of each dimension in the output shape. Default: 0
        groups (int, optional): Number of blocked connections from input channels to output channels. Default: 1
        bias (bool, optional): If ``True``, adds a learnable bias to the output. Default: ``True``
        dilation (int or tuple, optional): Spacing between kernel elements. Default: 1

    .. seealso:: :class:`torch.nn.ConvTranspose2d` and :class:`torch.nn.modules.lazy.LazyModuleMixin`
    """

    # super class define this variable as None. "type: ignore[..] is required
    # since we are redefining the variable.
    cls_to_become = ConvTranspose2d  # type: ignore[assignment]

    def __init__(
        self,
        out_channels: int,
        kernel_size: _size_2_t,
        stride: _size_2_t = 1,
        padding: _size_2_t = 0,
        output_padding: _size_2_t = 0,
        groups: int = 1,
        bias: bool = True,
        dilation: int = 1,
        padding_mode: str = 'zeros'
    ) -> None:
        super().__init__(
            0,
            out_channels,
            kernel_size,
            stride,
            padding,
            output_padding,
            groups,
            bias,
            dilation,
            padding_mode
        )
        self.weight = UninitializedParameter()


# LazyConvTranspose3d defines weight as a Tensor but derived class defines it as UnitializeParameter 
class LazyConvTranspose3d(_LazyConvXdMixin, ConvTranspose3d):  # type: ignore[misc]
    r"""A :class:`torch.nn.ConvTranspose3d` module with lazy initialization of
    the ``in_channels`` argument of the :class:`ConvTranspose3d` that is inferred from
    the ``input.size(1)``.

    Args:
        out_channels (int): Number of channels produced by the convolution
        kernel_size (int or tuple): Size of the convolving kernel
        stride (int or tuple, optional): Stride of the convolution. Default: 1
        padding (int or tuple, optional): ``dilation * (kernel_size - 1) - padding`` zero-padding
            will be added to both sides of each dimension in the input. Default: 0
        output_padding (int or tuple, optional): Additional size added to one side
            of each dimension in the output shape. Default: 0
        groups (int, optional): Number of blocked connections from input channels to output channels. Default: 1
        bias (bool, optional): If ``True``, adds a learnable bias to the output. Default: ``True``
        dilation (int or tuple, optional): Spacing between kernel elements. Default: 1

    .. seealso:: :class:`torch.nn.ConvTranspose3d` and :class:`torch.nn.modules.lazy.LazyModuleMixin`
    """

    # super class define this variable as None. "type: ignore[..] is required
    # since we are redefining the variable.
    cls_to_become = ConvTranspose3d  # type: ignore[assignment]

    def __init__(
        self,
        out_channels: int,
        kernel_size: _size_3_t,
        stride: _size_3_t = 1,
        padding: _size_3_t = 0,
        output_padding: _size_3_t = 0,
        groups: int = 1,
        bias: bool = True,
        dilation: _size_3_t = 1,
        padding_mode: str = 'zeros'
    ) -> None:
        super().__init__(
            0,
            out_channels,
            kernel_size,
            stride,
            padding,
            output_padding,
            groups,
            bias,
            dilation,
            padding_mode
        )
        self.weight = UninitializedParameter()<|MERGE_RESOLUTION|>--- conflicted
+++ resolved
@@ -266,20 +266,12 @@
         bias: bool = True,
         padding_mode: str = 'zeros'  # TODO: refine this type
     ):
-<<<<<<< HEAD
-        kernel_size = _single(kernel_size)
-        stride = _single(stride)
-        if not isinstance(padding, str):
-            padding = _single(padding)
-        dilation = _single(dilation)
-=======
         # we create new variables below to make mypy happy since kernel_size has
         # type Union[int, Tuple[int]] and kernel_size_ has type Tuple[int]
         kernel_size_ = _single(kernel_size)
         stride_ = _single(stride)
-        padding_ = _single(padding)
+        padding_ = padding if isinstance(padding, str) else _single(padding)
         dilation_ = _single(dilation)
->>>>>>> f01082e0
         super(Conv1d, self).__init__(
             in_channels, out_channels, kernel_size_, stride_, padding_, dilation_,
             False, _single(0), groups, bias, padding_mode)
@@ -418,18 +410,10 @@
         bias: bool = True,
         padding_mode: str = 'zeros'  # TODO: refine this type
     ):
-<<<<<<< HEAD
-        kernel_size = _pair(kernel_size)
-        stride = _pair(stride)
-        if not isinstance(padding, str):
-            padding = _pair(padding)
-        dilation = _pair(dilation)
-=======
         kernel_size_ = _pair(kernel_size)
         stride_ = _pair(stride)
-        padding_ = _pair(padding)
+        padding_ = padding if isinstance(padding, str) else _pair(padding)
         dilation_ = _pair(dilation)
->>>>>>> f01082e0
         super(Conv2d, self).__init__(
             in_channels, out_channels, kernel_size_, stride_, padding_, dilation_,
             False, _pair(0), groups, bias, padding_mode)
@@ -558,18 +542,10 @@
         bias: bool = True,
         padding_mode: str = 'zeros'
     ):
-<<<<<<< HEAD
-        kernel_size = _triple(kernel_size)
-        stride = _triple(stride)
-        if not isinstance(padding, str):
-            padding = _triple(padding)
-        dilation = _triple(dilation)
-=======
         kernel_size_ = _triple(kernel_size)
         stride_ = _triple(stride)
-        padding_ = _triple(padding)
+        padding_ = padding if isinstance(padding, str) else _triple(padding)
         dilation_ = _triple(dilation)
->>>>>>> f01082e0
         super(Conv3d, self).__init__(
             in_channels, out_channels, kernel_size_, stride_, padding_, dilation_,
             False, _triple(0), groups, bias, padding_mode)
@@ -750,6 +726,7 @@
         if self.padding_mode != 'zeros':
             raise ValueError('Only `zeros` padding mode is supported for ConvTranspose1d')
 
+        assert isinstance(self.padding, tuple)
         # One cannot replace List by Tuple or Sequence in "_output_padding" because 
         # TorchScript does not support `Sequence[T]` or `Tuple[T, ...]`.
         output_padding = self._output_padding(
@@ -894,6 +871,7 @@
         if self.padding_mode != 'zeros':
             raise ValueError('Only `zeros` padding mode is supported for ConvTranspose2d')
 
+        assert isinstance(self.padding, tuple)
         # One cannot replace List by Tuple or Sequence in "_output_padding" because 
         # TorchScript does not support `Sequence[T]` or `Tuple[T, ...]`.
         output_padding = self._output_padding(
@@ -1035,6 +1013,7 @@
         if self.padding_mode != 'zeros':
             raise ValueError('Only `zeros` padding mode is supported for ConvTranspose3d')
 
+        assert isinstance(self.padding, tuple)
         # One cannot replace List by Tuple or Sequence in "_output_padding" because 
         # TorchScript does not support `Sequence[T]` or `Tuple[T, ...]`.
         output_padding = self._output_padding(
