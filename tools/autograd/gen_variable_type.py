--- conflicted
+++ resolved
@@ -52,23 +52,6 @@
     AUTOGRAD_NOT_IMPLEMENTED_REGISTRATION,
 )
 
-<<<<<<< HEAD
-from tools.codegen.api.types import (Binding, DispatcherSignature, BaseCType, TENSOR_LIST_LIKE_CTYPES, intArrayRefT,
-                                     tensorT, tensorListT, iTensorListRefT, iOptTensorListRefT, MutRefCType, OptionalCType,
-                                     ListCType, SpecialArgName, scalarT, stringT,
-                                     TupleCType, VectorCType)
-from tools.codegen.api.autograd import (
-    DifferentiableInput, NativeFunctionWithDifferentiabilityInfo,
-    SavedAttribute, dispatch_strategy, gen_differentiable_outputs,
-    is_differentiable)
-from tools.codegen.api import cpp
-from tools.codegen.code_template import CodeTemplate
-from tools.codegen.context import native_function_manager, with_native_function
-from tools.codegen.utils import mapMaybe, FileManager
-from tools.codegen.model import (Argument, NativeFunction, SchemaKind,
-                                 SelfArgument, TensorOptionsArguments,
-                                 BaseType, ListType)
-=======
 from torchgen.api.types import (
     TENSOR_LIST_LIKE_CTYPES,
     Binding,
@@ -78,6 +61,7 @@
     tensorT,
     tensorListT,
     iTensorListRefT,
+    iOptTensorListRefT,
     MutRefCType,
     OptionalCType,
     ListCType,
@@ -108,7 +92,6 @@
     BaseType,
     ListType,
 )
->>>>>>> 95fc4997
 from typing import Callable, List, Optional, Sequence, Tuple, Union, Dict
 
 # We don't set or modify grad_fn on these methods. Generally, they return
@@ -418,7 +401,6 @@
 """
 )
 
-<<<<<<< HEAD
 # See [Note: IOptTensorListRef]
 # Materialize the tensor list once before using.
 MATERIALIZE_OPTIONALTENSORLIST = CodeTemplate("""\
@@ -428,11 +410,8 @@
 # See [Note: IOptTensorListRef]
 # 'cpp_list_type' is needed here for supporting code generation using
 # both 'IOptTensorListRef' and 'List<optional<Tensor>>' types.
-SAVE_OPTIONALTENSORLIST_STORAGE = CodeTemplate("""\
-=======
 SAVE_OPTIONALTENSORLIST_STORAGE = CodeTemplate(
     """\
->>>>>>> 95fc4997
 std::vector<c10::optional<Storage>> ${tensorlist_name}_storage_saved(${tensorlist_name}.size());
 for (const typename ${cpp_list_type}::value_type& tensor : ${tensorlist_name})
   ${tensorlist_name}_storage_saved.push_back(
@@ -1080,15 +1059,9 @@
                 else:
                     expr = f"SavedVariable({var}, {str(is_output).lower()})"
             elif type == BaseCType(tensorListT) or type == ListCType(OptionalCType(BaseCType(tensorT))) or \
-<<<<<<< HEAD
                     type == BaseCType(iTensorListRefT) or type == BaseCType(iOptTensorListRefT):
-                expr = f'make_saved_variable_list({name})'
-                name += '_'
-=======
-                    type == BaseCType(iTensorListRefT):
                 expr = f"make_saved_variable_list({name})"
                 name += "_"
->>>>>>> 95fc4997
             elif type == BaseCType(intArrayRefT):
                 expr = expr + ".vec()"
             elif type == BaseCType(stringT):
@@ -1167,23 +1140,6 @@
                     tensorlist_name = f"{arg}_materialized"
                 else:
                     tensorlist_name = arg
-<<<<<<< HEAD
-                stmts_before_call += [SAVE_TENSORLIST_STORAGE.substitute(tensorlist_name=tensorlist_name),
-                                      SAVE_TENSORLIST_IMPL.substitute(tensorlist_name=tensorlist_name)]
-                stmts_after_call += [ENFORCE_SAME_TENSORLIST_STORAGE.substitute(tensorlist_name=tensorlist_name),
-                                     ENFORCE_SAME_TENSORLIST_IMPL.substitute(tensorlist_name=tensorlist_name)]
-            elif noref_cpp_type == ListCType(OptionalCType(BaseCType(tensorT))) or noref_cpp_type == BaseCType(iOptTensorListRefT):
-                if noref_cpp_type == BaseCType(iOptTensorListRefT):
-                    stmts_before_call += [MATERIALIZE_OPTIONALTENSORLIST.substitute(tensorlist_name=arg)]
-                    tensorlist_name = f"{arg}_materialized"
-                else:
-                    tensorlist_name = arg
-                stmts_before_call += [SAVE_OPTIONALTENSORLIST_STORAGE.substitute(tensorlist_name=tensorlist_name,
-                                                                                 cpp_list_type=noref_cpp_type),
-                                      SAVE_OPTIONALTENSORLIST_IMPL.substitute(tensorlist_name=tensorlist_name)]
-                stmts_after_call += [ENFORCE_SAME_OPTIONALTENSORLIST_STORAGE.substitute(tensorlist_name=tensorlist_name),
-                                     ENFORCE_SAME_OPTIONALTENSORLIST_IMPL.substitute(tensorlist_name=tensorlist_name)]
-=======
 
                 stmts_before_call += [
                     SAVE_TENSORLIST_STORAGE.substitute(tensorlist_name=tensorlist_name),
@@ -1193,20 +1149,25 @@
                     ENFORCE_SAME_TENSORLIST_STORAGE.substitute(tensorlist_name=tensorlist_name),
                     ENFORCE_SAME_TENSORLIST_IMPL.substitute(tensorlist_name=tensorlist_name),
                 ]
-            elif noref_cpp_type == ListCType(OptionalCType(BaseCType(tensorT))):
+            elif noref_cpp_type == ListCType(OptionalCType(BaseCType(tensorT))) or noref_cpp_type == BaseCType(iOptTensorListRefT):
+                if noref_cpp_type == BaseCType(iOptTensorListRefT):
+                    stmts_before_call += [MATERIALIZE_OPTIONALTENSORLIST.substitute(tensorlist_name=arg)]
+                    tensorlist_name = f"{arg}_materialized"
+                else:
+                    tensorlist_name = arg
+
                 stmts_before_call += [
-                    SAVE_OPTIONALTENSORLIST_STORAGE.substitute(tensorlist_name=arg),
-                    SAVE_OPTIONALTENSORLIST_IMPL.substitute(tensorlist_name=arg),
+                    SAVE_OPTIONALTENSORLIST_STORAGE.substitute(tensorlist_name=tensorlist_name, cpp_list_type=noref_cpp_type),
+                    SAVE_OPTIONALTENSORLIST_IMPL.substitute(tensorlist_name=tensorlist_name),
                 ]
                 stmts_after_call += [
                     ENFORCE_SAME_OPTIONALTENSORLIST_STORAGE.substitute(
-                        tensorlist_name=arg
+                        tensorlist_name=tensorlist_name
                     ),
                     ENFORCE_SAME_OPTIONALTENSORLIST_IMPL.substitute(
-                        tensorlist_name=arg
+                        tensorlist_name=tensorlist_name
                     ),
                 ]
->>>>>>> 95fc4997
             elif noref_cpp_type == BaseCType(tensorT):
                 stmts_before_call += [
                     SAVE_TENSOR_STORAGE.substitute(tensor_name=arg),
